--- conflicted
+++ resolved
@@ -329,11 +329,7 @@
     ) -> types.LoginResultInfoType:
         if not token:
             return types.LoginResultInfoType(
-                ip='0.0.0.0',  # nosec: this is not a binding
-                hostname=UNKNOWN,
-                dead_line=None,
-                max_idle=None,
-                session_id=None,
+                ip='0.0.0.0', hostname=UNKNOWN, dead_line=None, max_idle=None, session_id=None
             )
         payload = {
             'type': actor_type or types.MANAGED,
@@ -344,7 +340,7 @@
             'secret': secret or '',
         }
         result = self._doPost('login', payload)
-        return types.LoginResultInfoType(  # nosec: this is not a binding
+        return types.LoginResultInfoType(
             ip=result['ip'],
             hostname=result['hostname'],
             dead_line=result['dead_line'],
@@ -357,11 +353,8 @@
         actor_type: typing.Optional[str],
         token: str,
         username: str,
-<<<<<<< HEAD
         session_id: typing.Optional[str],
-=======
-        sessionType: str,
->>>>>>> e7975374
+        session_type: str,
         interfaces: typing.Iterable[types.InterfaceInfoType],
         secret: typing.Optional[str],
     ) -> typing.Optional[str]:
@@ -372,11 +365,8 @@
             'id': [{'mac': i.mac, 'ip': i.ip} for i in interfaces],
             'token': token,
             'username': username,
-<<<<<<< HEAD
+            'session_type': session_type,
             'session_id': session_id or '',
-=======
-            'session_type': sessionType,
->>>>>>> e7975374
             'secret': secret or '',
         }
         return self._doPost('logout', payload)  # Can be 'ok' or 'notified'
