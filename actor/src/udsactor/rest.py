--- conflicted
+++ resolved
@@ -48,28 +48,21 @@
 # Constants
 UNKNOWN = 'unknown'
 
-
 class RESTError(Exception):
     ERRCODE = 0
 
-
 class RESTConnectionError(RESTError):
     ERRCODE = -1
 
 # Errors ""raised"" from broker
-
-
 class RESTInvalidKeyError(RESTError):
     ERRCODE = 1
 
-
 class RESTUnmanagedHostError(RESTError):
     ERRCODE = 2
 
-
 class RESTUserServiceNotFoundError(RESTError):
     ERRCODE = 3
-
 
 class RESTOsManagerError(RESTError):
     ERRCODE = 4
@@ -82,8 +75,6 @@
 #
 # Basic UDS Api
 #
-
-
 class UDSApi:  # pylint: disable=too-few-public-methods
     """
     Base for remote api accesses
@@ -115,20 +106,12 @@
         raise NotImplementedError
 
     def _doPost(
-<<<<<<< HEAD
-        self,
-        method: str,  # i.e. 'initialize', 'ready', ....
-        payLoad: typing.MutableMapping[str, typing.Any],
-        headers: typing.Optional[typing.MutableMapping[str, str]] = None
-    ) -> typing.Any:
-=======
             self,
             method: str,  # i.e. 'initialize', 'ready', ....
             payLoad: typing.MutableMapping[str, typing.Any],
             headers: typing.Optional[typing.MutableMapping[str, str]] = None,
             disableProxy: bool = False
         ) -> typing.Any:
->>>>>>> cd470829
         headers = headers or self._headers
         try:
             result = requests.post(
@@ -159,8 +142,6 @@
 #
 # UDS Broker API access
 #
-
-
 class UDSServerApi(UDSApi):
     def _apiURL(self, method: str) -> str:
         return self._url + 'actor/v3/' + method
@@ -351,6 +332,7 @@
         }
         self._doPost('logout', payload)
 
+
     def log(self, own_token: str, level: int, message: str) -> None:
         if not own_token:
             return
@@ -377,7 +359,6 @@
 
     def _apiURL(self, method: str) -> str:
         return self._url + method
-
     def post(
             self,
             method: str,  # i.e. 'initialize', 'ready', ....
