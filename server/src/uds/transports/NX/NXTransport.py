--- conflicted
+++ resolved
@@ -27,16 +27,12 @@
 # OR TORT (INCLUDING NEGLIGENCE OR OTHERWISE) ARISING IN ANY WAY OUT OF THE USE
 # OF THIS SOFTWARE, EVEN IF ADVISED OF THE POSSIBILITY OF SUCH DAMAGE.
 
-<<<<<<< HEAD
-
-"""
-=======
+
 '''
->>>>>>> ab2ca6d5
 Created on Jul 29, 2011
 
 @author: Adolfo Gómez, dkmaster at dkmon dot com
-"""
+'''
 from django.utils.translation import ugettext_noop as _
 from uds.core.managers.UserPrefsManager import CommonPrefs
 from uds.core.ui.UserInterface import gui
@@ -54,16 +50,11 @@
 
 
 class NXTransport(Transport):
-    """
+    '''
     Provides access via RDP to service.
     This transport can use an domain. If username processed by authenticator contains '@', it will split it and left-@-part will be username, and right password
-<<<<<<< HEAD
-    """
-    typeName = _('NX Transport (direct)')
-=======
     '''
     typeName = _('NX Transport')
->>>>>>> ab2ca6d5
     typeType = 'NXTransport'
     typeDescription = _('NX Protocol. Firect connection.')
     iconFile = 'nx.png'
@@ -128,9 +119,9 @@
             self._cacheMem = ''
 
     def marshal(self):
-        """
+        '''
         Serializes the transport data so we can store it in database
-        """
+        '''
         return str.join('\t', ['v1', gui.boolToStr(self._useEmptyCreds), self._fixedName, self._fixedPassword, self._listenPort,
                                self._connection, self._session, self._cacheDisk, self._cacheMem])
 
@@ -153,10 +144,10 @@
         }
 
     def isAvailableFor(self, userService, ip):
-        """
+        '''
         Checks if the transport is available for the requested destination ip
         Override this in yours transports
-        """
+        '''
         logger.debug('Checking availability for {0}'.format(ip))
         ready = self.cache.get(ip)
         if ready is None:
