--- conflicted
+++ resolved
@@ -246,20 +246,9 @@
 
     forceNewWindow = gui.ChoiceField(
         order=91,
-<<<<<<< HEAD
         tooltip=_(
             'If checked, every connection will try to open its own window instead of reusing the "global" one.'
         ),
-=======
-        label=_('Force new HTML Window'),
-        tooltip=_('Select windows behavior for new connections on HTML5'),
-        required=True,
-        values=[
-            gui.choiceItem(gui.FALSE, _('Open every connection on the same window, but keeps UDS window.')),
-            gui.choiceItem(gui.TRUE, _('Force every connection to be opened on a new window.')),
-            gui.choiceItem('overwrite', _('Override UDS window and replace it with the connection.')),
-        ],
->>>>>>> d474f02b
         defvalue=gui.FALSE,
         tab=gui.ADVANCED_TAB,
     )
@@ -423,21 +412,11 @@
 
         ticket = models.TicketStore.create(params, validity=self.ticketValidity.num())
 
-<<<<<<< HEAD
         onw = (
             '&o_n_w={};'.format(hash(transport.name))
             if self.forceNewWindow.isTrue()
             else ''
         )
-=======
-        onw = ''
-        if self.forceNewWindow.value == gui.TRUE:
-            onw = 'o_n_w={}'
-        elif self.forceNewWindow.value == 'overwrite':
-            onw = 'o_s_w=yes'
-        onw = onw.format(hash(transport.name))
-
->>>>>>> d474f02b
         return str(
             "{}/guacamole/#/?data={}.{}{}".format(
                 self.guacamoleServer.value, ticket, scrambler, onw
