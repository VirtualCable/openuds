--- conflicted
+++ resolved
@@ -1,7 +1,7 @@
 # -*- coding: utf-8 -*-
 
 #
-# Copyright (c) 2012 Virtual Cable S.L.
+# Copyright (c) 2011-2017 Virtual Cable S.L.
 # All rights reserved.
 #
 # Redistribution and use in source and binary forms, with or without modification,
@@ -27,30 +27,18 @@
 # OR TORT (INCLUDING NEGLIGENCE OR OTHERWISE) ARISING IN ANY WAY OUT OF THE USE
 # OF THIS SOFTWARE, EVEN IF ADVISED OF THE POSSIBILITY OF SUCH DAMAGE.
 
-<<<<<<< HEAD
-
-"""
-=======
+
 '''
->>>>>>> ec5473d9
 Created on Jul 29, 2011
 
 @author: Adolfo Gómez, dkmaster at dkmon dot com
 
-"""
+'''
 from __future__ import unicode_literals
 
 from uds.core.util import OsDetector
 import six
 import os
-import urllib
-
-<<<<<<< HEAD
-__updated__ = '2017-09-18'
-=======
-__updated__ = '2017-11-15'
->>>>>>> ec5473d9
-
 
 class RDPFile(object):
     fullScreen = False
@@ -101,10 +89,10 @@
 
     @property
     def as_new_xfreerdp_params(self):
-        """
+        '''
         Parameters for xfreerdp >= 1.1.0 with self rdp description
         Note that server is not added
-        """
+        '''
         params = ['/t:UDS-Connection', '/cert-ignore']  # , '/sec:rdp']
 
         if self.enableClipboard:
@@ -177,10 +165,10 @@
 
     @property
     def as_rdesktop_params(self):
-        """
+        '''
         Parameters for rdestop with self rdp description
         Note that server is not added
-        """
+        '''
 
         params = ['-TUDS Connection', '-P']
 
