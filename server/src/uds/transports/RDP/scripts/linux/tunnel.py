--- conflicted
+++ resolved
@@ -3,6 +3,7 @@
 from __future__ import unicode_literals
 
 # pylint: disable=import-error, no-name-in-module, too-many-format-args, undefined-variable, invalid-sequence-index
+from PyQt4 import QtCore, QtGui
 import subprocess
 import re
 from uds.forward import forward  # @UnresolvedImport
@@ -50,6 +51,7 @@
             fnc, app = execNewXFreeRdp, xfreerdp
 
     except Exception as e:  # Valid version not found, pass to check rdesktop
+        # QtGui.QMessageBox.critical(parent, 'Notice', six.text_type(e), QtGui.QMessageBox.Ok)  # @UndefinedVariable
         pass
 
 if app is None or fnc is None:
@@ -59,11 +61,7 @@
 ''')
 else:
     # Open tunnel
-<<<<<<< HEAD
-    forwardThread, port = forward(sp['tunHost'], sp['tunPort'], sp['tunUser'], sp['tunPass'], '{m.ip}', 3389, {m.tunWait})  # @UndefinedVariable
-=======
     forwardThread, port = forward('{m.tunHost}', '{m.tunPort}', '{m.tunUser}', '{m.tunPass}', '{m.ip}', 3389, {m.tunWait})  # @UndefinedVariable
->>>>>>> 4d6f54f5
 
     if forwardThread.status == 2:
         raise Exception('Unable to open tunnel')
