--- conflicted
+++ resolved
@@ -1,9 +1,6 @@
 import typing
-<<<<<<< HEAD
-=======
 import shutil
 import os
->>>>>>> f82041da
 import logging
 
 logger = logging.getLogger(__name__)
@@ -74,10 +71,6 @@
 
 # If thincast exists, use it. If not, continue with UDSRDP/XFREERDP as before
 if thincast_executable:
-<<<<<<< HEAD
-    logger.debug('Thincast executable found: %s', thincast_executable)
-    fnc, app = exec_thincast, thincast_executable
-=======
     logging.debug('Thincast client found, using it')
     logging.debug(f'RDP file params: {sp.get("as_file", "")}')
     # Check if kind is 'thincast' to handle .rdp file execution
@@ -100,7 +93,6 @@
     else:
         logging.debug('Thincast client will use command line parameters')
         fnc, app = exec_thincast, thincast_executable
->>>>>>> f82041da
 else:
     logger.debug('Thincast not found, searching for xfreerdp and udsrdp')
     xfreerdp: typing.Optional[str] = tools.findApp('xfreerdp3') or tools.findApp('xfreerdp') or tools.findApp('xfreerdp2')
@@ -115,13 +107,8 @@
     if app is None or fnc is None:
         logger.error('No suitable RDP client found (Thincast, xfreerdp, udsrdp)')
         raise Exception(
-<<<<<<< HEAD
-            '''<p>You need to have Thincast Remote Desktop Client or xfreerdp (>= 2.0) installed on your system, and have it in your PATH to connect to this UDS service.</p>
-        <p>Please, install the appropriate package for your system.</p>
-=======
             '''<p>You need to have Thincast Remote Desktop Client o xfreerdp (>= 2.0) installed on your system, y tenerlo en tu PATH para conectar con este servicio UDS.</p>
         <p>Please install the right package for your system.</p>
->>>>>>> f82041da
         <ul>
             <li>Thincast: <a href="https://thincast.com/en/products/client">Download</a></li>
             <li>xfreerdp: <a href="https://github.com/FreeRDP/FreeRDP">Download</a></li>
@@ -129,22 +116,5 @@
 '''
         )
 
-<<<<<<< HEAD
-logger.debug('Using RDP client: %s with function: %s', app, fnc)
-
-# Open tunnel and connect
-fs = forward(remote=(sp['tunHost'], int(sp['tunPort'])), ticket=sp['ticket'], timeout=sp['tunWait'], check_certificate=sp['tunChk'])  # type: ignore
-
-logger.debug('Checking tunnel connection...')
-# Check that tunnel works..
-if fs.check() is False:
-    raise Exception(
-        '<p>Could not connect to tunnel server.</p><p>Please, check your network settings.</p>'
-    )
-
-logger.debug('Launching RDP client %s to connect to tunnel port %s', app, fs.server_address[1])
-fnc(app, fs.server_address[1])
-=======
 if fnc is not None and app is not None:
-    fnc(app, fs.server_address[1])
->>>>>>> f82041da
+    fnc(app, fs.server_address[1])