--- conflicted
+++ resolved
@@ -1,13 +1,6 @@
 import typing
 import shutil
 import os
-<<<<<<< HEAD
-import logging
-import subprocess
-import os.path
-
-logger = logging.getLogger(__name__)
-=======
 import subprocess
 import os.path
 
@@ -23,7 +16,6 @@
 except ImportError:
     import logger
     logger = logger.getLogger(__name__)  # For UDS Clients 4.0
->>>>>>> 5057131b
 
 # On older client versions, need importing globally to allow inner functions to work
 import subprocess  # type: ignore
@@ -73,11 +65,7 @@
         tools.addFileToUnlink(unlink_file)
 
 def exec_udsrdp(udsrdp: str, port: int) -> None:
-<<<<<<< HEAD
-    logging.debug('UDSRDP client will use command line parameters')
-=======
     logger.debug('UDSRDP client will use command line parameters')
->>>>>>> 5057131b
     params: typing.List[str] = [os.path.expandvars(i) for i in [app] + sp['as_new_xfreerdp_params'] + [f'/v:127.0.0.1:{port}']]  # type: ignore
     _exec_client_with_params(udsrdp, params)
 
@@ -88,11 +76,7 @@
         params = [xfreerdp, dest_filename, f'/p:{sp.get("password", "")}'] # type: ignore
         _exec_client_with_params(xfreerdp, params, unlink_file=dest_filename)
     else:
-<<<<<<< HEAD
-        logging.debug('XFREERDP client will use command line parameters')
-=======
         logger.debug('XFREERDP client will use command line parameters (xfreerdp)')
->>>>>>> 5057131b
         params: typing.List[str] = [os.path.expandvars(i) for i in [app] + sp['as_new_xfreerdp_params'] + [f'/v:127.0.0.1:{port}']]  # type: ignore
         _exec_client_with_params(xfreerdp, params)
 
@@ -103,11 +87,7 @@
         params = [thincast, dest_filename, f'/p:{sp.get("password", "")}'] # type: ignore
         _exec_client_with_params(thincast, params, unlink_file=dest_filename)
     else:
-<<<<<<< HEAD
-        logging.debug('Thincast client will use command line parameters')
-=======
         logger.debug('Thincast client will use command line parameters (xfreerdp)')
->>>>>>> 5057131b
         params: typing.List[str] = [os.path.expandvars(i) for i in [app] + sp['as_new_xfreerdp_params'] + [f'/v:127.0.0.1:{port}']]  # type: ignore
         _exec_client_with_params(thincast, params)
 
@@ -138,12 +118,7 @@
 
 # If thincast exists, use it. If not, continue with UDSRDP/XFREERDP as before
 if thincast_executable:
-<<<<<<< HEAD
-    logging.debug('Thincast client found, using it')
-    #logging.debug(f'RDP file params: {sp.get("as_file", "")}')
-=======
     logger.debug('Thincast client found, using it')
->>>>>>> 5057131b
     fnc, app = exec_thincast, thincast_executable
 else:
     xfreerdp: typing.Optional[str] = tools.findApp('xfreerdp3') or tools.findApp('xfreerdp') or tools.findApp('xfreerdp2')
@@ -164,8 +139,6 @@
 '''
         )
 
-<<<<<<< HEAD
-=======
 # Asegura que app y fnc sean globales para clientes antiguos (3.6)
 globals()['app'] = app
 globals()['fnc'] = fnc
@@ -177,6 +150,5 @@
 globals()['exec_new_xfreerdp'] = exec_new_xfreerdp
 globals()['exec_thincast'] = exec_thincast
 
->>>>>>> 5057131b
 if fnc is not None and app is not None:
     fnc(app, fs.server_address[1])