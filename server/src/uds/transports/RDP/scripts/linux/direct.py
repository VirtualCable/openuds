--- conflicted
+++ resolved
@@ -1,10 +1,10 @@
 import typing
 import logging
 
-<<<<<<< HEAD
-=======
+logger = logging.getLogger(__name__)
+import logging
 
->>>>>>> f82041da
+
 logger = logging.getLogger(__name__)
 
 # On older client versions, need importing globally to allow inner functions to work
@@ -51,10 +51,6 @@
 ]
 
 # Search Thincast first
-<<<<<<< HEAD
-logger.debug('Searching for Thincast executables in known locations.')
-=======
->>>>>>> f82041da
 executable = None
 kind = ''
 for thincast in thincast_list:
