--- conflicted
+++ resolved
@@ -1,10 +1,11 @@
+# This is a template
+# Saved as .py for easier editing
 from __future__ import unicode_literals
 
 # pylint: disable=import-error, no-name-in-module
 import win32crypt  # @UnresolvedImport
 import os
 import subprocess
-from uds.log import logger  # @UnresolvedImport
 
 from uds import tools  # @UnresolvedImport
 
@@ -18,11 +19,7 @@
     password = win32crypt.CryptProtectData(thePass, None, None, None, None, 0x05).encode('hex')
 
 # The password must be encoded, to be included in a .rdp file, as 'UTF-16LE' before protecting (CtrpyProtectData) it in order to work with mstsc
-<<<<<<< HEAD
-theFile = sp['as_file'].format(password=win32crypt.CryptProtectData(six.binary_type(sp['password'].encode('UTF-16LE')), None, None, None, None, 0x01).encode('hex'))  # @UndefinedVariable
-=======
 theFile = '''{m.r.as_file}'''.format(password=password)
->>>>>>> 22a7e233
 
 filename = tools.saveTempFile(theFile)
 executable = tools.findApp('mstsc.exe')
