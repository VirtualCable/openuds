# -*- coding: utf-8 -*-

#
# Copyright (c) 2012 Virtual Cable S.L.
# All rights reserved.
#
# Redistribution and use in source and binary forms, with or without modification,
# are permitted provided that the following conditions are met:
#
#    * Redistributions of source code must retain the above copyright notice,
#      this list of conditions and the following disclaimer.
#    * Redistributions in binary form must reproduce the above copyright notice,
#      this list of conditions and the following disclaimer in the documentation
#      and/or other materials provided with the distribution.
#    * Neither the name of Virtual Cable S.L. nor the names of its contributors
#      may be used to endorse or promote products derived from this software
#      without specific prior written permission.
#
# THIS SOFTWARE IS PROVIDED BY THE COPYRIGHT HOLDERS AND CONTRIBUTORS "AS IS"
# AND ANY EXPRESS OR IMPLIED WARRANTIES, INCLUDING, BUT NOT LIMITED TO, THE
# IMPLIED WARRANTIES OF MERCHANTABILITY AND FITNESS FOR A PARTICULAR PURPOSE ARE
# DISCLAIMED. IN NO EVENT SHALL THE COPYRIGHT HOLDER OR CONTRIBUTORS BE LIABLE
# FOR ANY DIRECT, INDIRECT, INCIDENTAL, SPECIAL, EXEMPLARY, OR CONSEQUENTIAL
# DAMAGES (INCLUDING, BUT NOT LIMITED TO, PROCUREMENT OF SUBSTITUTE GOODS OR
# SERVICES; LOSS OF USE, DATA, OR PROFITS; OR BUSINESS INTERRUPTION) HOWEVER
# CAUSED AND ON ANY THEORY OF LIABILITY, WHETHER IN CONTRACT, STRICT LIABILITY,
# OR TORT (INCLUDING NEGLIGENCE OR OTHERWISE) ARISING IN ANY WAY OUT OF THE USE
# OF THIS SOFTWARE, EVEN IF ADVISED OF THE POSSIBILITY OF SUCH DAMAGE.

"""
@author: Adolfo Gómez, dkmaster at dkmon dot com
"""
from __future__ import unicode_literals
from django.utils.translation import ugettext_noop as _
from uds.core.managers.UserPrefsManager import CommonPrefs
from uds.core.ui.UserInterface import gui
from uds.core.transports.BaseTransport import Transport
from uds.core.transports.BaseTransport import TUNNELED_GROUP
from uds.core.transports import protocols
from uds.models import TicketStore
from uds.core.util import OsDetector
from uds.core.util import tools

from .BaseRDPTransport import BaseRDPTransport
from .RDPFile import RDPFile

import logging
import random
import string

__updated__ = '2018-05-18'

logger = logging.getLogger(__name__)

READY_CACHE_TIMEOUT = 30


class TRDPTransport(BaseRDPTransport):
    """
    Provides access via RDP to service.
    This transport can use an domain. If username processed by authenticator contains '@', it will split it and left-@-part will be username, and right password
    """
    typeName = _('RDP')
    typeType = 'TSRDPTransport'
    typeDescription = _('RDP Protocol. Tunneled connection.')
    needsJava = True  # If this transport needs java for rendering
    protocol = protocols.RDP
    group = TUNNELED_GROUP

    tunnelServer = gui.TextField(label=_('Tunnel server'), order=1, tooltip=_('IP or Hostname of tunnel server sent to client device ("public" ip) and port. (use HOST:PORT format)'), tab=gui.TUNNEL_TAB)
    # tunnelCheckServer = gui.TextField(label=_('Tunnel host check'), order=2, tooltip=_('If not empty, this server will be used to check if service is running before assigning it to user. (use HOST:PORT format)'), tab=gui.TUNNEL_TAB)

    tunnelWait = gui.NumericField(length=3, label=_('Tunnel wait time'), defvalue='10', minValue=1, maxValue=65536, order=2, tooltip=_('Maximum time to wait before closing the tunnel listener'), required=True, tab=gui.TUNNEL_TAB)

    useEmptyCreds = BaseRDPTransport.useEmptyCreds
    fixedName = BaseRDPTransport.fixedName
    fixedPassword = BaseRDPTransport.fixedPassword
    withoutDomain = BaseRDPTransport.withoutDomain
    fixedDomain = BaseRDPTransport.fixedDomain
    allowSmartcards = BaseRDPTransport.allowSmartcards
    allowPrinters = BaseRDPTransport.allowPrinters
    allowDrives = BaseRDPTransport.allowDrives
    allowSerials = BaseRDPTransport.allowSerials
    allowClipboard = BaseRDPTransport.allowClipboard
    allowAudio = BaseRDPTransport.allowAudio

    wallpaper = BaseRDPTransport.wallpaper
    multimon = BaseRDPTransport.multimon
    aero = BaseRDPTransport.aero
    smooth = BaseRDPTransport.smooth
    credssp = BaseRDPTransport.credssp

    screenSize = BaseRDPTransport.screenSize
    colorDepth = BaseRDPTransport.colorDepth

    alsa = BaseRDPTransport.alsa
    multimedia = BaseRDPTransport.multimedia
    redirectHome = BaseRDPTransport.redirectHome
    printerString = BaseRDPTransport.printerString
    smartcardString = BaseRDPTransport.smartcardString
    customParameters = BaseRDPTransport.customParameters

    def initialize(self, values):
        if values is not None:
            if values['tunnelServer'].count(':') != 1:
                raise Transport.ValidationException(_('Must use HOST:PORT in Tunnel Server Field'))

    def getUDSTransportScript(self, userService, transport, ip, os, user, password, request):
        # We use helper to keep this clean
        # prefs = user.prefs('rdp')

        ci = self.getConnectionInfo(userService, user, password)
        username, password, domain = ci['username'], ci['password'], ci['domain']

        # width, height = CommonPrefs.getWidthHeight(prefs)
        # depth = CommonPrefs.getDepth(prefs)
        width, height = self.screenSize.value.split('x')
        depth = self.colorDepth.value

        tunpass = ''.join(random.choice(string.letters + string.digits) for _i in range(12))
        tunuser = TicketStore.create(tunpass)

        sshHost, sshPort = self.tunnelServer.value.split(':')

        logger.debug('Username generated: {0}, password: {1}'.format(tunuser, tunpass))

        r = RDPFile(width == '-1' or height == '-1', width, height, depth, target=os['OS'])
        r.enablecredsspsupport = ci.get('sso', self.credssp.isTrue())
        r.address = '{address}'
        r.username = username
        r.password = password
        r.domain = domain
        r.redirectPrinters = self.allowPrinters.isTrue()
        r.redirectSmartcards = self.allowSmartcards.isTrue()
        r.redirectDrives = self.allowDrives.value
        r.redirectHome = self.redirectHome.isTrue()
        r.redirectSerials = self.allowSerials.isTrue()
        r.enableClipboard = self.allowClipboard.isTrue()
        r.redirectAudio = self.allowAudio.isTrue()
        r.showWallpaper = self.wallpaper.isTrue()
        r.multimon = self.multimon.isTrue()
        r.desktopComposition = self.aero.isTrue()
        r.smoothFonts = self.smooth.isTrue()
        r.multimedia = self.multimedia.isTrue()
        r.alsa = self.alsa.isTrue()
        r.smartcardString = self.smartcardString.value
        r.printerString = self.printerString.value
        r.linuxCustomParameters = self.customParameters.value

        # data
#         data = {
#             'os': os['OS'],
#             'ip': ip,
#             'tunUser': tunuser,
#             'tunPass': tunpass,
#             'tunHost': sshHost,
#             'tunPort': sshPort,
#             'tunWait': self.tunnelWait.num(),
#             'username': username,
#             'password': password,
#             'hasCredentials': username != '' and password != '',
#             'domain': domain,
#             'width': width,
#             'height': height,
#             'depth': depth,
#             'printers': self.allowPrinters.isTrue(),
#             'smartcards': self.allowSmartcards.isTrue(),
#             'drives': self.allowDrives.isTrue(),
#             'serials': self.allowSerials.isTrue(),
#             'compression': True,
#             'wallpaper': self.wallpaper.isTrue(),
#             'multimon': self.multimon.isTrue(),
#             'fullScreen': width == -1 or height == -1,
#             'this_server': request.build_absolute_uri('/'),
#             'r': r,
#         }

        os = {
            OsDetector.Windows: 'windows',
            OsDetector.Linux: 'linux',
            OsDetector.Macintosh: 'macosx'

        }.get(os['OS'])

        if os is None:
            return super(self.__class__, self).getUDSTransportScript(userService, transport, ip, os, user, password, request)


        sp = {
            'tunUser': tunuser,
            'tunPass': tunpass,
            'tunHost': sshHost,
            'tunPort': sshPort,
            'tunWait': self.tunnelWait.num(),
            'ip': ip,
            'password': password,
<<<<<<< HEAD
=======
            'hasCredentials': username != '' and password != '',
            'domain': domain,
            'width': width,
            'height': height,
            'depth': depth,
            'printers': self.allowPrinters.isTrue(),
            'smartcards': self.allowSmartcards.isTrue(),
            'drives': self.allowDrives.value,
            'serials': self.allowSerials.isTrue(),
            'compression': True,
            'wallpaper': self.wallpaper.isTrue(),
            'multimon': self.multimon.isTrue(),
            'fullScreen': width == -1 or height == -1,
>>>>>>> b5ebd1f1
            'this_server': request.build_absolute_uri('/'),
        }

        m = tools.DictAsObj(data)

        return self.getScript('scripts/{}/tunnel.py', os, sp)<|MERGE_RESOLUTION|>--- conflicted
+++ resolved
@@ -1,7 +1,7 @@
 # -*- coding: utf-8 -*-
 
 #
-# Copyright (c) 2012 Virtual Cable S.L.
+# Copyright (c) 2012-2018 Virtual Cable S.L.
 # All rights reserved.
 #
 # Redistribution and use in source and binary forms, with or without modification,
@@ -132,7 +132,7 @@
         r.domain = domain
         r.redirectPrinters = self.allowPrinters.isTrue()
         r.redirectSmartcards = self.allowSmartcards.isTrue()
-        r.redirectDrives = self.allowDrives.value
+        r.redirectDrives = self.allowDrives.isTrue()
         r.redirectHome = self.redirectHome.isTrue()
         r.redirectSerials = self.allowSerials.isTrue()
         r.enableClipboard = self.allowClipboard.isTrue()
@@ -194,22 +194,6 @@
             'tunWait': self.tunnelWait.num(),
             'ip': ip,
             'password': password,
-<<<<<<< HEAD
-=======
-            'hasCredentials': username != '' and password != '',
-            'domain': domain,
-            'width': width,
-            'height': height,
-            'depth': depth,
-            'printers': self.allowPrinters.isTrue(),
-            'smartcards': self.allowSmartcards.isTrue(),
-            'drives': self.allowDrives.value,
-            'serials': self.allowSerials.isTrue(),
-            'compression': True,
-            'wallpaper': self.wallpaper.isTrue(),
-            'multimon': self.multimon.isTrue(),
-            'fullScreen': width == -1 or height == -1,
->>>>>>> b5ebd1f1
             'this_server': request.build_absolute_uri('/'),
         }
 
