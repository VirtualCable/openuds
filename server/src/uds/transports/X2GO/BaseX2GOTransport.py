# -*- coding: utf-8 -*-

#
# Copyright (c) 2016 Virtual Cable S.L.
# All rights reserved.
#
# Redistribution and use in source and binary forms, with or without modification,
# are permitted provided that the following conditions are met:
#
#    * Redistributions of source code must retain the above copyright notice,
#      this list of conditions and the following disclaimer.
#    * Redistributions in binary form must reproduce the above copyright notice,
#      this list of conditions and the following disclaimer in the documentation
#      and/or other materials provided with the distribution.
#    * Neither the name of Virtual Cable S.L. nor the names of its contributors
#      may be used to endorse or promote products derived from this software
#      without specific prior written permission.
#
# THIS SOFTWARE IS PROVIDED BY THE COPYRIGHT HOLDERS AND CONTRIBUTORS "AS IS"
# AND ANY EXPRESS OR IMPLIED WARRANTIES, INCLUDING, BUT NOT LIMITED TO, THE
# IMPLIED WARRANTIES OF MERCHANTABILITY AND FITNESS FOR A PARTICULAR PURPOSE ARE
# DISCLAIMED. IN NO EVENT SHALL THE COPYRIGHT HOLDER OR CONTRIBUTORS BE LIABLE
# FOR ANY DIRECT, INDIRECT, INCIDENTAL, SPECIAL, EXEMPLARY, OR CONSEQUENTIAL
# DAMAGES (INCLUDING, BUT NOT LIMITED TO, PROCUREMENT OF SUBSTITUTE GOODS OR
# SERVICES; LOSS OF USE, DATA, OR PROFITS; OR BUSINESS INTERRUPTION) HOWEVER
# CAUSED AND ON ANY THEORY OF LIABILITY, WHETHER IN CONTRACT, STRICT LIABILITY,
# OR TORT (INCLUDING NEGLIGENCE OR OTHERWISE) ARISING IN ANY WAY OUT OF THE USE
# OF THIS SOFTWARE, EVEN IF ADVISED OF THE POSSIBILITY OF SUCH DAMAGE.

'''
@author: Adolfo Gómez, dkmaster at dkmon dot com
'''

from django.utils.translation import ugettext_noop as _
from uds.core.managers.UserPrefsManager import CommonPrefs
from uds.core.managers import userServiceManager
from uds.core.ui.UserInterface import gui
from uds.core.transports.BaseTransport import Transport
from uds.core.transports import protocols
from uds.core.util import OsDetector
from uds.core.util import connection

# This transport is specific for oVirt, so we need to point to it

import paramiko
import six
import os
import logging

<<<<<<< HEAD
__updated__ = '2017-01-19'
=======
__updated__ = '2017-01-30'
>>>>>>> afa6f62d


logger = logging.getLogger(__name__)

READY_CACHE_TIMEOUT = 30
SSH_KEY_LENGTH = 1024

class BaseX2GOTransport(Transport):
    '''
    Provides access via RDP to service.
    This transport can use an domain. If username processed by authenticator contains '@', it will split it and left-@-part will be username, and right password
    '''
    iconFile = 'x2go.png'
    protocol = protocols.X2GO
    supportedOss = (OsDetector.Linux, OsDetector.Windows)

    fixedName = gui.TextField(
        order=2,
        label=_('Username'),
        tooltip=_('If not empty, this username will be always used as credential'),
        tab=gui.CREDENTIALS_TAB
    )

    fullScreen = gui.CheckBoxField(
        order=10,
        label=_('Show fullscreen'),
        tooltip=_('If checked, viewer will be shown on fullscreen mode-'),
        tab=gui.PARAMETERS_TAB
    )

    desktopType = gui.ChoiceField(label=_('Desktop'), order=11, tooltip=_('Desktop session'),
                              values=[
                                  {'id': 'XFCE', 'text': 'Xfce'},
                                  {'id': 'MATE', 'text': 'Mate'},
                                  {'id': 'LXDE', 'text': 'Lxde'},
                                  {'id': 'GNOME', 'text': 'Gnome (see docs)'},
                                  {'id': 'KDE', 'text': 'Kde (see docs)'},
                                  # {'id': 'UNITY', 'text': 'Unity (see docs)'},
                                  {'id': 'gnome-session-cinnamon', 'text': 'Cinnamon 1.4 (see docs)'},
                                  {'id': 'gnome-session-cinnamon2d', 'text': 'Cinnamon 2.2 (see docs)'},
    ], tab=gui.PARAMETERS_TAB)

    sound = gui.CheckBoxField(
        order=12,
        label=_('Enable sound'),
        tooltip=_('If checked, sound will be available'),
        defvalue=gui.TRUE,
        tab=gui.PARAMETERS_TAB
    )

    exports = gui.CheckBoxField(
        order=13,
        label=_('Redirect root folder'),
        tooltip=_('If checked, user home folder will be redirected'),
        defvalue=gui.FALSE,
        tab=gui.PARAMETERS_TAB
    )

    speed = gui.ChoiceField(
        label=_('Speed'),
        order=14,
        tooltip=_('Connection speed'),
        defvalue='3',
        values=[
            {'id': '0', 'text': 'MODEM'},
            {'id': '1', 'text': 'ISDN'},
            {'id': '2', 'text': 'ADSL'},
            {'id': '3', 'text': 'WAN'},
            {'id': '4', 'text': 'LAN'},
    ], tab=gui.PARAMETERS_TAB)

    soundType = gui.ChoiceField(label=_('Sound'), order=30, tooltip=_('Sound server'),
        defvalue='pulse',
        values=[
            {'id': 'pulse', 'text': 'Pulse'},
            {'id': 'esd', 'text': 'ESD'},
        ], tab=gui.ADVANCED_TAB
    )

    keyboardLayout = gui.TextField(label=_('Keyboard'), order=31, tooltip=_('Keyboard layout (es, us, fr, ...). Empty value means autodetect.'),
        defvalue='',
        tab=gui.ADVANCED_TAB
    )
    # 'nopack', '8', '64', '256', '512', '4k', '32k', '64k', '256k', '2m', '16m'
    # '256-rdp', '256-rdp-compressed', '32k-rdp', '32k-rdp-compressed', '64k-rdp'
    # '64k-rdp-compressed', '16m-rdp', '16m-rdp-compressed'
    # 'rfb-hextile', 'rfb-tight', 'rfb-tight-compressed'
    # '8-tight', '64-tight', '256-tight', '512-tight', '4k-tight', '32k-tight'
    # '64k-tight', '256k-tight', '2m-tight', '16m-tight'
    # '8-jpeg-%', '64-jpeg', '256-jpeg', '512-jpeg', '4k-jpeg', '32k-jpeg'
    # '64k-jpeg', '256k-jpeg', '2m-jpeg', '16m-jpeg-%'
    # '8-png-jpeg-%', '64-png-jpeg', '256-png-jpeg', '512-png-jpeg', '4k-png-jpeg'
    # '32k-png-jpeg', '64k-png-jpeg', '256k-png-jpeg', '2m-png-jpeg', '16m-png-jpeg-%'
    # '8-png-%', '64-png', '256-png', '512-png', '4k-png'
    # '32k-png', '64k-png', '256k-png', '2m-png', '16m-png-%'
    # '16m-rgb-%', '16m-rle-%'
    pack = gui.TextField(label=_('Pack'), order=32, tooltip=_('Pack format. Change with care!'),
        defvalue='16m-jpeg',
        tab=gui.ADVANCED_TAB
    )

    quality = gui.NumericField(label=_('Quality'), order=33, tooltip=_('Quality value used on some pack formats.'),
        length=1, defvalue='6', minValue=1, maxValue=9, required=True,
        tab=gui.ADVANCED_TAB)



    def isAvailableFor(self, userService, ip):
        '''
        Checks if the transport is available for the requested destination ip
        Override this in yours transports
        '''
        logger.debug('Checking availability for {0}'.format(ip))
        ready = self.cache.get(ip)
        if ready is None:
            # Check again for ready
            if self.testServer(userService, ip, '22') is True:
                self.cache.put(ip, 'Y', READY_CACHE_TIMEOUT)
                return True
            else:
                self.cache.put(ip, 'N', READY_CACHE_TIMEOUT)
        return ready == 'Y'

    def processedUser(self, userService, userName):
        v = self.processUserPassword(userService, userName, '')
        return v['username']

    def processUserPassword(self, service, user, password):
        username = user.getUsernameForAuth()

        if self.fixedName.value != '':
            username = self.fixedName.value

        # Fix username/password acording to os manager
        username, password = service.processUserPassword(username, password)

        return {'protocol': self.protocol, 'username': username, 'password': ''}

    def getConnectionInfo(self, service, user, password):  # Password is ignored in this transport, auth is done using SSH
        return self.processUserPassword(service, user, password)

    def genKeyPairForSsh(self):
        '''
        Generates a key pair for use with x2go
        The private part is used by client
        the public part must be "appended" to authorized_keys if it is not already added.
        If .ssh folder does not exists, it must be created
        if authorized_keys does not exists, it must be created
        On key adition, we can look for every key that has a "UDS@X2GOCLIENT" as comment, so we can remove them before adding new ones

        Windows (tested):
            C:\Program Files (x86)\\x2goclient>x2goclient.exe --session-conf=c:/temp/sessions --session=UDS/test-session --close-disconnect --hide --no-menu
        Linux (tested):
            HOME=[temporal folder, where we create a .x2goclient folder and a sessions inside] pyhoca-cli -P UDS/test-session
        '''
        key = paramiko.RSAKey.generate(SSH_KEY_LENGTH)
        privFile = six.StringIO()
        key.write_private_key(privFile)
        priv = privFile.getvalue()

        pub = key.get_base64()  # 'ssh-rsa {} UDS@X2GOCLIENT'.format(key.get_base64())
        return (priv, pub)

    def getAuthorizeScript(self, user, pubKey):
        return self.getScript('scripts/authorize.py').replace('__USER__', user).replace('__KEY__', pubKey)

    def getAndPushKey(self, user, userService):
        priv, pub = self.genKeyPairForSsh()
        authScript = self.getAuthorizeScript(user, pub)
        userServiceManager().sendScript(userService, authScript)
        return priv, pub

    def getScript(self, script):
        with open(os.path.join(os.path.dirname(__file__), script)) as f:
            data = f.read()
        return data<|MERGE_RESOLUTION|>--- conflicted
+++ resolved
@@ -47,11 +47,7 @@
 import os
 import logging
 
-<<<<<<< HEAD
-__updated__ = '2017-01-19'
-=======
 __updated__ = '2017-01-30'
->>>>>>> afa6f62d
 
 
 logger = logging.getLogger(__name__)
