# -*- coding: utf-8 -*-
#
# Copyright (c) 2022 Virtual Cable S.L.U.
# All rights reserved.
#
# Redistribution and use in source and binary forms, with or without modification,
# are permitted provided that the following conditions are met:
#
#    * Redistributions of source code must retain the above copyright notice,
#      this list of conditions and the following disclaimer.
#    * Redistributions in binary form must reproduce the above copyright notice,
#      this list of conditions and the following disclaimer in the documentation
#      and/or other materials provided with the distribution.
#    * Neither the name of Virtual Cable S.L. nor the names of its contributors
#      may be used to endorse or promote products derived from this software
#      without specific prior written permission.
#
# THIS SOFTWARE IS PROVIDED BY THE COPYRIGHT HOLDERS AND CONTRIBUTORS "AS IS"
# AND ANY EXPRESS OR IMPLIED WARRANTIES, INCLUDING, BUT NOT LIMITED TO, THE
# IMPLIED WARRANTIES OF MERCHANTABILITY AND FITNESS FOR A PARTICULAR PURPOSE ARE
# DISCLAIMED. IN NO EVENT SHALL THE COPYRIGHT HOLDER OR CONTRIBUTORS BE LIABLE
# FOR ANY DIRECT, INDIRECT, INCIDENTAL, SPECIAL, EXEMPLARY, OR CONSEQUENTIAL
# DAMAGES (INCLUDING, BUT NOT LIMITED TO, PROCUREMENT OF SUBSTITUTE GOODS OR
# SERVICES; LOSS OF USE, DATA, OR PROFITS; OR BUSINESS INTERRUPTION) HOWEVER
# CAUSED AND ON ANY THEORY OF LIABILITY, WHETHER IN CONTRACT, STRICT LIABILITY,
# OR TORT (INCLUDING NEGLIGENCE OR OTHERWISE) ARISING IN ANY WAY OUT OF THE USE
# OF THIS SOFTWARE, EVEN IF ADVISED OF THE POSSIBILITY OF SUCH DAMAGE.
"""
@author: Adolfo Gómez, dkmaster at dkmon dot com
"""

from email.mime.text import MIMEText
from email.mime.multipart import MIMEMultipart
import smtplib
import ssl
import typing
import logging

from django.utils.translation import gettext_noop as _, gettext

from uds import models
from uds.core import mfas, exceptions
from uds.core.ui import gui
from uds.core.util import validators, decorators

if typing.TYPE_CHECKING:
    from uds.core.module import Module
    from uds.core.util.request import ExtendedHttpRequest

logger = logging.getLogger(__name__)


class EmailMFA(mfas.MFA):
    typeName = _('Email Multi Factor')
    typeType = 'emailMFA'
    typeDescription = _('Email Multi Factor Authenticator')
    iconFile = 'mail.png'

    hostname = gui.TextField(
        length=128,
        label=_('SMTP Host'),
        order=1,
        tooltip=_(
            'SMTP Server hostname or IP address. If you are using a  '
            'non-standard port, add it after a colon, for example: '
            'smtp.gmail.com:587'
        ),
        required=True,
        tab=_('SMTP Server'),
    )

    security = gui.ChoiceField(
        label=_('Security'),
        tooltip=_('Security protocol to use'),
        values={
            'tls': _('TLS'),
            'ssl': _('SSL'),
            'none': _('None'),
        },
        order=2,
        required=True,
        tab=_('SMTP Server'),
    )
    username = gui.TextField(
        length=128,
        label=_('Username'),
        order=9,
        tooltip=_('User with access to SMTP server'),
        required=False,
        defvalue='',
        tab=_('SMTP Server'),
    )
    password = gui.PasswordField(
        lenth=128,
        label=_('Password'),
        order=10,
        tooltip=_('Password of the user with access to SMTP server'),
        required=False,
        defvalue='',
        tab=_('SMTP Server'),
    )

    emailSubject = gui.TextField(
        length=128,
        defvalue='Verification Code',
        label=_('Subject'),
        order=3,
        tooltip=_('Subject of the email'),
        required=True,
        tab=_('Config'),
    )

    fromEmail = gui.TextField(
        length=128,
        label=_('From Email'),
        order=11,
        tooltip=_('Email address that will be used as sender'),
        required=True,
        tab=_('Config'),
    )

    enableHTML = gui.CheckBoxField(
        label=_('Enable HTML'),
        order=13,
        tooltip=_('Enable HTML in emails'),
        defvalue=True,
        tab=_('Config'),
    )

    allowLoginWithoutMFA = gui.ChoiceField(
        label=_('Policy for users without MFA support'),
        order=31,
        defaultValue='0',
        tooltip=_('Action for MFA response error'),
        required=True,
        values={
            '0': _('Allow user login'),
            '1': _('Deny user login'),
            '2': _('Allow user to login if it IP is in the networks list'),
            '3': _('Deny user to login if it IP is in the networks list'),
        },
        tab=_('Config'),
    )

    networks = gui.MultiChoiceField(
        label=_('Mail OTP Networks'),
        rdonly=False,
        rows=5,
        order=32,
        tooltip=_('Networks for Email OTP authentication'),
        required=False,
        tab=_('Config'),
    )

    mailTxt = gui.TextField(
        length=1024,
        label=_('Mail text'),
        order=33,
        multiline=4,
        tooltip=_('Text of the email. If empty, a default text will be used') + '\n' + _('Allowed variables are: {code}, {username}, {ip}'),
        required=True,
        defvalue='',
        tab=_('Config'),
    )

    mailHtml = gui.TextField(
        length=1024,
        label=_('Mail HTML'),
        order=34,
        multiline=4,
        tooltip=_('HTML of the email. If empty, a default HTML will be used')+ '\n' + _('Allowed variables are: {code}, {username}, {ip}'),
        required=False,
        defvalue='',
        tab=_('Config'),
    )

    def initialize(self, values: 'Module.ValuesType' = None):
        """
        We will use the "autosave" feature for form fields
        """
        if not values:
            return

        # check hostname for stmp server si valid and is in the right format
        # that is a hostname or ip address with optional port
        # if hostname is not valid, we will raise an exception
        hostname = self.hostname.cleanStr()
        if not hostname:
            raise exceptions.ValidationError(_('Invalid SMTP hostname'))

        # Now check is valid format
        if ':' in hostname:
            host, port = validators.validateHostPortPair(hostname)
            self.hostname.value = '{}:{}'.format(host, port)
        else:
            host = self.hostname.cleanStr()
            self.hostname.value = validators.validateFqdn(host)

        # now check from email and to email
        self.fromEmail.value = validators.validateEmail(self.fromEmail.value)

    def html(self, request: 'ExtendedHttpRequest', userId: str, username: str) -> str:
        return gettext(
            'Check your mail. You will receive an email with the verification code'
        )
<<<<<<< HEAD
    
    def initGui(self) -> None:
        # Populate the networks list
        self.networks.setValues(
=======

    @classmethod
    def initClassGui(cls) -> None:
        # Populate the networks list
        cls.networks.setValues(
>>>>>>> ddc9d5a4
            [
                gui.choiceItem(v.uuid, v.name)
                for v in models.Network.objects.all().order_by('name')
                if v.uuid
            ]
        )

    def checkAction(self, action: str, request: 'ExtendedHttpRequest') -> bool:
        def checkIp() -> bool:
            return any(
<<<<<<< HEAD
                i.contains(request.ip)
=======
                i.ipInNetwork(request.ip)
>>>>>>> ddc9d5a4
                for i in models.Network.objects.filter(uuid__in=self.networks.value)
            )

        if action == '0':
            return True
        elif action == '1':
            return False
        elif action == '2':
            return checkIp()
        elif action == '3':
            return not checkIp()
        else:
            return False

    def emptyIndentifierAllowedToLogin(
        self, request: 'ExtendedHttpRequest'
    ) -> typing.Optional[bool]:
        return self.checkAction(self.allowLoginWithoutMFA.value, request)

    def label(self) -> str:
        return 'OTP received via email'

    @decorators.threaded
    def doSendCode(
        self, request: 'ExtendedHttpRequest', identifier: str, code: str
    ) -> None:
        # Send and email with the notification
        with self.login() as smtp:
            try:
                # Create message container
                msg = MIMEMultipart('alternative')
                msg['Subject'] = self.emailSubject.cleanStr()
                msg['From'] = self.fromEmail.cleanStr()
                msg['To'] = identifier

<<<<<<< HEAD
                msg.attach(
                    MIMEText(
                        f'A login attemt has been made from {request.ip}.\nTo continue, provide the verification code {code}',
=======
                text = self.mailTxt.cleanStr() or gettext(
                    'A login attemt has been made from {ip} to.\nTo continue, provide the verification code {code}'
                )
                html = self.mailHtml.cleanStr() or gettext(
                    '<p>A login attemt has been made from <b>{ip}</b>.</p><p>To continue, provide the verification code <b>{code}</b></p>'
                )
                username = request.user.name if request.user else ''
                msg.attach(
                    MIMEText(
                        text.format(ip=request.ip, code=code, username=username),
>>>>>>> ddc9d5a4
                        'plain',
                    )
                )

                if self.enableHTML.value:
                    msg.attach(
                        MIMEText(
<<<<<<< HEAD
                            f'<p>A login attemt has been made from <b>{request.ip}</b>.</p><p>To continue, provide the verification code <b>{code}</b></p>',
=======
                            html.format(ip=request.ip, code=code, username=username),
>>>>>>> ddc9d5a4
                            'html',
                        )
                    )

                smtp.sendmail(self.fromEmail.value, identifier, msg.as_string())
            except smtplib.SMTPException as e:
                logger.error('Error sending email: {}'.format(e))
                raise

    def sendCode(
        self,
        request: 'ExtendedHttpRequest',
        userId: str,
        username: str,
        identifier: str,
        code: str,
    ) -> mfas.MFA.RESULT:
<<<<<<< HEAD
=======
        # If failed to send the code, we will raise the exception
>>>>>>> ddc9d5a4
        self.doSendCode(
            request,
            identifier,
            code,
        )
        return mfas.MFA.RESULT.OK

    def login(self) -> smtplib.SMTP:
        """
        Login to SMTP server
        """
        host = self.hostname.cleanStr()
        if ':' in host:
            host, ports = host.split(':')
            port = int(ports)
        else:
            port = None

        if self.security.value in ('tls', 'ssl'):
            context = ssl.create_default_context()
            context.check_hostname = False
            context.verify_mode = ssl.CERT_NONE
            if self.security.value == 'tls':
                if port:
                    smtp = smtplib.SMTP(
                        host,
                        port,
                    )
                else:
                    smtp = smtplib.SMTP(host)
                smtp.starttls(context=context)
            else:
                if port:
                    smtp = smtplib.SMTP_SSL(host, port, context=context)
                else:
                    smtp = smtplib.SMTP_SSL(host, context=context)
        else:
            if port:
                smtp = smtplib.SMTP(host, port)
            else:
                smtp = smtplib.SMTP(host)

        if self.username.value and self.password.value:
            smtp.login(self.username.value, self.password.value)

        return smtp<|MERGE_RESOLUTION|>--- conflicted
+++ resolved
@@ -203,18 +203,10 @@
         return gettext(
             'Check your mail. You will receive an email with the verification code'
         )
-<<<<<<< HEAD
     
     def initGui(self) -> None:
         # Populate the networks list
         self.networks.setValues(
-=======
-
-    @classmethod
-    def initClassGui(cls) -> None:
-        # Populate the networks list
-        cls.networks.setValues(
->>>>>>> ddc9d5a4
             [
                 gui.choiceItem(v.uuid, v.name)
                 for v in models.Network.objects.all().order_by('name')
@@ -225,11 +217,7 @@
     def checkAction(self, action: str, request: 'ExtendedHttpRequest') -> bool:
         def checkIp() -> bool:
             return any(
-<<<<<<< HEAD
                 i.contains(request.ip)
-=======
-                i.ipInNetwork(request.ip)
->>>>>>> ddc9d5a4
                 for i in models.Network.objects.filter(uuid__in=self.networks.value)
             )
 
@@ -265,22 +253,9 @@
                 msg['From'] = self.fromEmail.cleanStr()
                 msg['To'] = identifier
 
-<<<<<<< HEAD
                 msg.attach(
                     MIMEText(
                         f'A login attemt has been made from {request.ip}.\nTo continue, provide the verification code {code}',
-=======
-                text = self.mailTxt.cleanStr() or gettext(
-                    'A login attemt has been made from {ip} to.\nTo continue, provide the verification code {code}'
-                )
-                html = self.mailHtml.cleanStr() or gettext(
-                    '<p>A login attemt has been made from <b>{ip}</b>.</p><p>To continue, provide the verification code <b>{code}</b></p>'
-                )
-                username = request.user.name if request.user else ''
-                msg.attach(
-                    MIMEText(
-                        text.format(ip=request.ip, code=code, username=username),
->>>>>>> ddc9d5a4
                         'plain',
                     )
                 )
@@ -288,11 +263,7 @@
                 if self.enableHTML.value:
                     msg.attach(
                         MIMEText(
-<<<<<<< HEAD
                             f'<p>A login attemt has been made from <b>{request.ip}</b>.</p><p>To continue, provide the verification code <b>{code}</b></p>',
-=======
-                            html.format(ip=request.ip, code=code, username=username),
->>>>>>> ddc9d5a4
                             'html',
                         )
                     )
@@ -310,10 +281,6 @@
         identifier: str,
         code: str,
     ) -> mfas.MFA.RESULT:
-<<<<<<< HEAD
-=======
-        # If failed to send the code, we will raise the exception
->>>>>>> ddc9d5a4
         self.doSendCode(
             request,
             identifier,
