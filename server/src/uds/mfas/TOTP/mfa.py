# -*- coding: utf-8 -*-
#
# Copyright (c) 2022 Virtual Cable S.L.U.
# All rights reserved.
#
# Redistribution and use in source and binary forms, with or without modification,
# are permitted provided that the following conditions are met:
#
#    * Redistributions of source code must retain the above copyright notice,
#      this list of conditions and the following disclaimer.
#    * Redistributions in binary form must reproduce the above copyright notice,
#      this list of conditions and the following disclaimer in the documentation
#      and/or other materials provided with the distribution.
#    * Neither the name of Virtual Cable S.L. nor the names of its contributors
#      may be used to endorse or promote products derived from this software
#      without specific prior written permission.
#
# THIS SOFTWARE IS PROVIDED BY THE COPYRIGHT HOLDERS AND CONTRIBUTORS "AS IS"
# AND ANY EXPRESS OR IMPLIED WARRANTIES, INCLUDING, BUT NOT LIMITED TO, THE
# IMPLIED WARRANTIES OF MERCHANTABILITY AND FITNESS FOR A PARTICULAR PURPOSE ARE
# DISCLAIMED. IN NO EVENT SHALL THE COPYRIGHT HOLDER OR CONTRIBUTORS BE LIABLE
# FOR ANY DIRECT, INDIRECT, INCIDENTAL, SPECIAL, EXEMPLARY, OR CONSEQUENTIAL
# DAMAGES (INCLUDING, BUT NOT LIMITED TO, PROCUREMENT OF SUBSTITUTE GOODS OR
# SERVICES; LOSS OF USE, DATA, OR PROFITS; OR BUSINESS INTERRUPTION) HOWEVER
# CAUSED AND ON ANY THEORY OF LIABILITY, WHETHER IN CONTRACT, STRICT LIABILITY,
# OR TORT (INCLUDING NEGLIGENCE OR OTHERWISE) ARISING IN ANY WAY OUT OF THE USE
# OF THIS SOFTWARE, EVEN IF ADVISED OF THE POSSIBILITY OF SUCH DAMAGE.
"""
@author: Daniel Torregrosa
"""
import typing
import logging
import io
import base64

import pyotp
import qrcode

from django.utils.translation import gettext_noop as _, gettext

from uds import models
from uds.core import mfas
from uds.core.ui import gui

from uds.core.auths import exceptions

if typing.TYPE_CHECKING:
    from uds.core.module import Module
    from uds.core.util.request import ExtendedHttpRequest

logger = logging.getLogger(__name__)

TOTP_INTERVAL = 30  # Seconds between codes


class TOTP_MFA(mfas.MFA):
    '''
    Validates OTP challenge against a proper configured Radius Server with OTP
    using 'Access-Challenge' response from Radius Server [RFC2865, RFC5080]
    '''

    typeName = _('TOTP Based MFA')
    typeType = 'TOTP_MFA'
    typeDescription = _('TOTP Based MFA (Google Authenticator, etc)')
    iconFile = 'totp.png'
    cacheTime = 1  # In this MFA type there are not code generation nor sending... so ? 1 minute or too short ?

    issuer = gui.TextField(
        length=64,
        label=_('Issuer'),
        defvalue='UDS Authenticator',
        order=1,
        tooltip=_('Issuer for OTP. Once it\'s created it can\'t be changed'),
        required=True,
        rdonly=True,  # This is not editable, as it is used to generate the QR code. Once generated, it can't be changed
    )

    validWindow = gui.NumericField(
        length=2,
        label=_('Valid Window'),
        defvalue=1,
        minValue=0,
        maxValue=10,
        order=31,
        tooltip=_('Number of valid codes before and after the current one'),
        required=True,
        tab=_('Config'),
    )
    networks = gui.MultiChoiceField(
        label=_('TOTP networks'),
        rdonly=False,
        rows=5,
        order=32,
        tooltip=_('Users within these networks will not be asked for OTP'),
        required=False,
        tab=_('Config'),
    )

    def initialize(self, values: 'Module.ValuesType') -> None:
        return super().initialize(values)

    @classmethod
    def initClassGui(cls) -> None:
        # Populate the networks list
        cls.networks.setValues(
            [
                gui.choiceItem(v.uuid, v.name)  # type: ignore
                for v in models.Network.objects.all().order_by('name')
            ]
        )

    def emptyIndentifierAllowedToLogin(
        self, request: 'ExtendedHttpRequest'
    ) -> typing.Optional[bool]:
        return None

    def askForOTP(self, request: 'ExtendedHttpRequest') -> bool:
        """
        Check if we need to ask for OTP for a given user

        Returns:
            True if we need to ask for OTP
        """
<<<<<<< HEAD
        def checkIp() -> bool:
            return any(
                i.contains(request.ip)
                for i in models.Network.objects.filter(uuid__in=self.networks.value)
            )

        if self.doNotAskForOTP.isTrue():
            return not checkIp()
        return True
=======

        return not any(
            i.ipInNetwork(request.ip)
            for i in models.Network.objects.filter(uuid__in=self.networks.value)
        )
>>>>>>> 12c59f66

    def label(self) -> str:
        return gettext('Authentication Code')

    def _userData(self, userId: str) -> typing.Tuple[str, bool]:
        # Get data from storage related to this user
        # Data contains the secret and if the user has already logged in already some time
        # so we show the QR code only once
        data: typing.Optional[typing.Tuple[str, bool]] = self.storage.getPickle(userId)
        if data is None:
            data = (pyotp.random_base32(), False)
            self._saveUserData(userId, data)
        return data

    def _saveUserData(self, userId: str, data: typing.Tuple[str, bool]) -> None:
        self.storage.putPickle(userId, data)

    def _removeUserData(self, userId: str) -> None:
        self.storage.remove(userId)

    def getTOTP(self, userId: str, username: str) -> pyotp.TOTP:
        return pyotp.TOTP(
            self._userData(userId)[0],
            issuer=self.issuer.value,
            name=username,
            interval=TOTP_INTERVAL,
        )

    def html(self, request: 'ExtendedHttpRequest', userId: str, username: str) -> str:
        # Get data from storage related to this user
        secret, qrShown = self._userData(userId)
        if qrShown:
            return _('Enter your authentication code')
        # Compose the QR code from provisioning URI
        totp = self.getTOTP(userId, username)
        uri = totp.provisioning_uri()
        img = qrcode.make(uri)
        imgByteStream = io.BytesIO()
        img.save(imgByteStream, format='PNG')
        # Convert to base64 to be used in html img tag
        imgByteArr = imgByteStream.getvalue()
        imgData = 'data:image/png;base64,' + base64.b64encode(imgByteArr).decode(
            'utf-8'
        )

        # Return HTML code to be shown to user
        return f'''
            <div style="text-align: center;">
                <img src="{imgData}" alt="QR Code" />
            </div>
            <div style="text-align: center;">
                <p>{_('Please, use your Authenticator to add your account. (i.e. Google Authenticator, Authy, ...)')}</p>
            </div>
        '''

    def process(
        self,
        request: 'ExtendedHttpRequest',
        userId: str,
        username: str,
        identifier: str,
        validity: typing.Optional[int] = None,
    ) -> 'mfas.MFA.RESULT':
        if self.askForOTP(request) is False:
            return mfas.MFA.RESULT.ALLOWED

        # The data is provided by an external source, so we need to process anything on the request
        return mfas.MFA.RESULT.OK

    def validate(
        self,
        request: 'ExtendedHttpRequest',
        userId: str,
        username: str,
        identifier: str,
        code: str,
        validity: typing.Optional[int] = None,
    ) -> None:
        if self.askForOTP(request) is False:
            return

        if self.cache.get(userId + code) is not None:
            raise exceptions.MFAError(
                gettext('Code is already used. Wait a minute and try again.')
            )

        # Get data from storage related to this user
        secret, qrShown = self._userData(userId)

        # Validate code
        if not self.getTOTP(userId, username).verify(
            code, valid_window=self.validWindow.num(), for_time=models.getSqlDatetime()
        ):
            raise exceptions.MFAError(gettext('Invalid code'))

        self.cache.put(
            userId + code, True, self.validWindow.num() * (TOTP_INTERVAL + 1)
        )

        if qrShown is False:
            self._saveUserData(
                userId, (secret, True)
            )  # Update user data to show QR code only once

    def resetData(self, userId: str) -> None:
        self._removeUserData(userId)<|MERGE_RESOLUTION|>--- conflicted
+++ resolved
@@ -121,23 +121,11 @@
         Returns:
             True if we need to ask for OTP
         """
-<<<<<<< HEAD
-        def checkIp() -> bool:
-            return any(
-                i.contains(request.ip)
-                for i in models.Network.objects.filter(uuid__in=self.networks.value)
-            )
-
-        if self.doNotAskForOTP.isTrue():
-            return not checkIp()
-        return True
-=======
 
         return not any(
             i.ipInNetwork(request.ip)
             for i in models.Network.objects.filter(uuid__in=self.networks.value)
         )
->>>>>>> 12c59f66
 
     def label(self) -> str:
         return gettext('Authentication Code')
