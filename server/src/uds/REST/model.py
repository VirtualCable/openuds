# -*- coding: utf-8 -*-
#
# Copyright (c) 2014 Virtual Cable S.L.
# All rights reserved.
#
# Redistribution and use in source and binary forms, with or without modification,
# are permitted provided that the following conditions are met:
#
#    * Redistributions of source code must retain the above copyright notice,
#      this list of conditions and the following disclaimer.
#    * Redistributions in binary form must reproduce the above copyright notice,
#      this list of conditions and the following disclaimer in the documentation
#      and/or other materials provided with the distribution.
#    * Neither the name of Virtual Cable S.L. nor the names of its contributors
#      may be used to endorse or promote products derived from this software
#      without specific prior written permission.
#
# THIS SOFTWARE IS PROVIDED BY THE COPYRIGHT HOLDERS AND CONTRIBUTORS "AS IS"
# AND ANY EXPRESS OR IMPLIED WARRANTIES, INCLUDING, BUT NOT LIMITED TO, THE
# IMPLIED WARRANTIES OF MERCHANTABILITY AND FITNESS FOR A PARTICULAR PURPOSE ARE
# DISCLAIMED. IN NO EVENT SHALL THE COPYRIGHT HOLDER OR CONTRIBUTORS BE LIABLE
# FOR ANY DIRECT, INDIRECT, INCIDENTAL, SPECIAL, EXEMPLARY, OR CONSEQUENTIAL
# DAMAGES (INCLUDING, BUT NOT LIMITED TO, PROCUREMENT OF SUBSTITUTE GOODS OR
# SERVICES; LOSS OF USE, DATA, OR PROFITS; OR BUSINESS INTERRUPTION) HOWEVER
# CAUSED AND ON ANY THEORY OF LIABILITY, WHETHER IN CONTRACT, STRICT LIABILITY,
# OR TORT (INCLUDING NEGLIGENCE OR OTHERWISE) ARISING IN ANY WAY OUT OF THE USE
# OF THIS SOFTWARE, EVEN IF ADVISED OF THE POSSIBILITY OF SUCH DAMAGE.

"""
@author: Adolfo Gómez, dkmaster at dkmon dot com
"""
# pylint: disable=too-many-public-methods

from __future__ import unicode_literals

from uds.REST.handlers import NotFound, RequestError, ResponseError, AccessDenied, NotSupportedError
from django.utils.translation import ugettext as _
from django.db import IntegrityError

from uds.core.ui.UserInterface import gui as uiGui
from uds.REST.handlers import Handler, HandlerError
from uds.core.util import log
from uds.core.util import permissions
from uds.core.util.model import processUuid
from uds.models import Tag

<<<<<<< HEAD
import six
from six.moves import filter
=======
>>>>>>> a1bf0b92
import fnmatch
import re
import types

import logging

logger = logging.getLogger(__name__)

<<<<<<< HEAD
__updated__ = '2018-01-16'
=======
__updated__ = '2018-02-01'
>>>>>>> a1bf0b92

# a few constants
OVERVIEW = 'overview'
TYPES = 'types'
TABLEINFO = 'tableinfo'
GUI = 'gui'
LOG = 'log'

OK = 'ok'  # Constant to be returned when result is just "operation complete successfully"


# Exception to "rethrow" on save error
class SaveException(HandlerError):
    """
    Exception thrown if couldn't save
    """
    pass


class BaseModelHandler(Handler):
    """
    Base Handler for Master & Detail Handlers
    """

    def addField(self, gui, field):  # pylint: disable=no-self-use
        """
        Add a field to a "gui" description.
        This method checks that every required field element is in there.
        If not, defaults are assigned
        :param gui: List of "gui" items where the field will be added
        :param field: Field to be added (dictionary)
        """
        v = {
            'name': field.get('name', ''),
            'value': '',
            'gui': {
                'required': field.get('required', False),
                'defvalue': field.get('value', ''),
                'value': field.get('value', ''),
                'minValue': field.get('minValue', '987654321'),
                'label': field.get('label', ''),
                'length': field.get('length', 128),
                'multiline': field.get('multiline', 0),
                'tooltip': field.get('tooltip', ''),
                'rdonly': field.get('rdonly', False),
                'type': field.get('type', uiGui.InputField.TEXT_TYPE),
                'order': field.get('order', 0),
                'values': field.get('values', [])
            }
        }
        if 'tab' in field:
            v['gui']['tab'] = field['tab']
        gui.append(v)
        return gui

    def addDefaultFields(self, gui, flds):
        """
        Adds default fields (based in a list) to a "gui" description
        :param gui: Gui list where the "default" fielsds will be added
        :param flds: List of fields names requested to be added. Valid values are 'name', 'comments', 'priority' and 'small_name'
        """
        if 'tags' in flds:
            self.addField(gui, {
                'name': 'tags',
                'label': _('Tags'),
                'type': 'taglist',
                'tooltip': _('Tags for this element'),
                'order': 0 - 105,
            })
        if 'name' in flds:
            self.addField(gui, {
                'name': 'name',
                'required': True,
                'label': _('Name'),
                'length': 128,
                'tooltip': _('Name of this element'),
                'order': 0 - 100,
            })
        if 'short_name' in flds:
            self.addField(gui, {
                'name': 'short_name',
                'type': 'text',
                'label': _('Short name'),
                'tooltip': _('Short name for user service visualization'),
                'required': False,
                'length': 16,
                'order': 0 - 95,
            })
        if 'comments' in flds:
            self.addField(gui, {
                'name': 'comments',
                'label': _('Comments'),
                'tooltip': _('Comments for this element'),
                'length': 256,
                'order': 0 - 90,
            })
        if 'priority' in flds:
            self.addField(gui, {
                'name': 'priority',
                'type': 'numeric',
                'label': _('Priority'),
                'tooltip': _('Selects the priority of this element (lower number means higher priority)'),
                'required': True,
                'value': 1,
                'length': 4,
                'order': 0 - 85,
            })
        if 'small_name' in flds:
            self.addField(gui, {
                'name': 'small_name',
                'type': 'text',
                'label': _('Label'),
                'tooltip': _('Label for this element'),
                'required': True,
                'length': 128,
                'order': 0 - 80,
            })

        return gui

    def ensureAccess(self, obj, permission, root=False):
        perm = permissions.getEffectivePermission(self._user, obj, root)
        if perm < permission:
            self.accessDenied()
        return perm

    def typeInfo(self, type_):  # pylint: disable=no-self-use
        """
        Returns info about the type
        In fact, right now, it returns an empty dict, that will be extended by typeAsDict
        """
        return {}

    def typeAsDict(self, type_):
        """
        Returns a dictionary describing the type (the name, the icon, description, etc...)
        """
        res = self.typeInfo(type_)
        res.update({
            'name': _(type_.name()),
            'type': type_.type(),
            'description': _(type_.description()),
            'icon': type_.icon().replace('\n', '')
        })
        if hasattr(type_, 'group'):
            res['group'] = _(type_.group)  # Add group info is it is contained
        return res

    def processTableFields(self, title, fields, row_style):  # pylint: disable=no-self-use
        """
        Returns a dict containing the table fields description
        """
        return {
            'title': six.text_type(title),
            'fields': fields,
            'row-style': row_style
        }

    def readFieldsFromParams(self, fldList):  # pylint: disable=no-self-use
        """
        Reads the indicated fields from the parameters received, and if
        :param fldList: List of required fields
        :return: A dictionary containing all required fields
        """
        args = {}
        try:
            for key in fldList:
                args[key] = self._params[key]
                del self._params[key]
        except KeyError as e:
            raise RequestError('needed parameter not found in data {0}'.format(six.text_type(e)))

        return args

    def fillIntanceFields(self, item, res):  # pylint: disable=no-self-use
        """
        For Managed Objects (db element that contains a serialized object), fills a dictionary with the "field" parameters values.
        For non managed objects, it does nothing
        :param item: Item to extract fields
        :param res: Dictionary to "extend" with instance key-values pairs
        """
        if hasattr(item, 'getInstance'):
            i = item.getInstance()
            i.initGui()  # Defaults & stuff
            for key, value in six.iteritems(i.valuesDict()):
                if isinstance(value, six.string_types):
                    value = {"true": True, "false": False}.get(value, value)  # Translate "true" & "false" to True & False (booleans)
                logger.debug('{0} = {1}'.format(key, value))
                res[key] = value
        return res

    # Exceptions
    def invalidRequestException(self, message=None):
        """
        Raises an invalid request error with a default translated string
        :param message: Custom message to add to exception. If it is None, "Invalid Request" is used
        """
        message = _('Invalid Request') if message is None else message
        raise RequestError('{} {}: {}'.format(message, self.__class__, self._args))

    def invalidResponseException(self, message=None):
        message = 'Invalid response' if message is None else message
        raise ResponseError(message)

    def invalidMethodException(self):
        """
        Raises a NotFound exception with translated "Method not found" string to current locale
        """
        raise RequestError(_('Method not found in {}: {}'.format(self.__class__, self._args)))

    def invalidItemException(self, message=None):
        """
        Raises a NotFound exception, with location info
        """
        message = _('Item not found') if message is None else message
        raise NotFound(message)
        # raise NotFound('{} {}: {}'.format(message, self.__class__, self._args))

    def accessDenied(self, message=None):
        raise AccessDenied(message or _('Access denied'))

    def notSupported(self, message=None):
        raise NotSupportedError(message or _('Operation not supported'))

    # Success methods
    def success(self):
        """
        Utility method to be invoked for simple methods that returns nothing in fact
        """
        logger.debug('Returning success on {} {}'.format(self.__class__, self._args))
        return OK

    def test(self, type_):
        """
        Invokes a test for an item
        """
        logger.debug('Called base test for {0} --> {1}'.format(self.__class__.__name__, self._params))
        return self.invalidMethodException()


# Details do not have types at all
# so, right now, we only process details petitions for Handling & tables info
class DetailHandler(BaseModelHandler):  # pylint: disable=abstract-class-not-used
    """
    Detail handler (for relations such as provider-->services, authenticators-->users,groups, deployed services-->cache,assigned, groups, transports
    Urls recognized for GET are:
    [path] --> get Items (all items, this call is delegated to getItems)
    [path]/overview
    [path]/ID
    [path]/gui
    [path]/gui/TYPE
    [path]/types
    [path]/types/TYPE
    [path]/tableinfo
    ....?filter=[filter],[filter]..., filters are simple unix files filters, with ^ and $ supported
    For PUT:
    [path] --> create NEW item
    [path]/ID --> Modify existing item
    For DELETE:
    [path]/ID

    Also accepts GET methods for "custom" methods
    """
    custom_methods = []

    def __init__(self, parentHandler, path, params, *args, **kwargs):  # pylint: disable=super-init-not-called
        """
        Detail Handlers in fact "disabled" handler most initialization, that is no needed because
        parent modelhandler has already done it (so we must access through parent handler)
        """
        self._parent = parentHandler
        self._path = path
        self._params = params
        self._args = args
        self._kwargs = kwargs
        self._user = kwargs.get('user', None)

    def __checkCustom(self, check, parent, arg=None):
        """
        checks curron methods
        :param check: Method to check
        :param parent: Parent Model Element
        :param arg: argument to pass to custom method
        """
        logger.debug('Checking custom method {0}'.format(check))
        if check in self.custom_methods:
            operation = getattr(self, check)

            if arg is None:
                return operation(parent)
            else:
                return operation(parent, arg)

        return None

    def get(self):  # pylint: disable=too-many-branches,too-many-return-statements
        """
        Processes GET method for a detail Handler
        """
        # Process args
        logger.debug("Detail args for GET: {0}".format(self._args))
        nArgs = len(self._args)

        parent = self._kwargs['parent']

        if nArgs == 0:
            return self.getItems(parent, None)

        # if has custom methods, look for if this request matches any of them
        r = self.__checkCustom(self._args[0], parent)
        if r is not None:
            return r

        if nArgs == 1:
            if self._args[0] == OVERVIEW:
                return self.getItems(parent, None)
            elif self._args[0] == GUI:
                gui = self.getGui(parent, None)
                return sorted(gui, key=lambda f: f['gui']['order'])
            elif self._args[0] == TYPES:
                return self.getTypes(parent, None)
            elif self._args[0] == TABLEINFO:
                return self.processTableFields(self.getTitle(parent), self.getFields(parent), self.getRowStyle(parent))

            # try to get id
            return self.getItems(parent, processUuid(self._args[0]))

        if nArgs == 2:
            if self._args[0] == GUI:
                gui = self.getGui(parent, self._args[1])
                return sorted(gui, key=lambda f: f['gui']['order'])
            elif self._args[0] == TYPES:
                return self.getTypes(parent, self._args[1])
            elif self._args[1] == LOG:
                return self.getLogs(parent, self._args[0])
            else:
                r = self.__checkCustom(self._args[1], parent, self._args[0])
                if r is not None:
                    return r

        return self.fallbackGet()

    def put(self):
        """
        Process the "PUT" operation, making the correspondent checks.
        Evaluates if it is a new element or a "modify" operation (based on if it has parameter),
        and invokes "saveItem" with parent & item (that can be None for a new Item)
        """
        logger.debug("Detail args for PUT: {0}, {1}".format(self._args, self._params))

        parent = self._kwargs['parent']

        if len(self._args) == 0:
            # Create new
            item = None
        elif len(self._args) == 1:
            item = self._args[0]
        else:
            self.invalidRequestException()

        logger.debug('Invoking proper saving detail item {}'.format(item))
        return self.saveItem(parent, item)

    def post(self):
        """
        Process the "POST" operation
        Post can be used for, for example, testing.
        Right now is an invalid method for Detail elements
        """
        self.invalidRequestException('This method does not accepts POST')

    def delete(self):
        """
        Process the "DELETE" operation, making the correspondent checks.
        Extracts the item id and invokes deleteItem with parent item and item id (uuid)
        """
        logger.debug("Detail args for DELETE: {0}".format(self._args))

        parent = self._kwargs['parent']

        if len(self._args) != 1:
            self.invalidRequestException()

        return self.deleteItem(parent, self._args[0])

    def fallbackGet(self):
        """
        Invoked if default get can't process request.
        Here derived classes can process "non default" (and so, not understood) GET constructions
        """
        raise self.invalidRequestException('Fallback invoked')

    # Override this to provide functionality
    # Default (as sample) getItems
    def getItems(self, parent, item):
        """
        This MUST be overridden by derived classes
        Excepts to return a list of dictionaries or a single dictionary, depending on "item" param
        If "item" param is None, ALL items are expected to be returned as a list of dictionaries
        If "Item" param has an id (normally an uuid), one item is expected to be returned as dictionary
        """
        # if item is None:  # Returns ALL detail items
        #     return []
        # return {}  # Returns one item
        raise NotImplementedError('Must provide an getItems method for {} class'.format(self.__class__))

    # Default save
    def saveItem(self, parent, item):
        """
        Invoked for a valid "put" operation
        If this method is not overridden, the detail class will not have "Save/modify" operations.
        Parameters (probably object fields) must be retrieved from "_params" member variable
        :param parent: Parent of this detail (parent DB Object)
        :param item: Item id (uuid)
        :return: Normally "success" is expected, but can throw any "exception"
        """
        logger.debug('Default saveItem handler caller for {0}'.format(self._path))
        self.invalidRequestException()

    # Default delete
    def deleteItem(self, parent, item):
        """
        Invoked for a valid "delete" operation.
        If this method is not overriden, the detail class will not have "delete" operation.
        :param parent: Parent of this detail (parent DB Object)
        :param item: Item id (uuid)
        :return: Normally "success" is expected, but can throw any "exception"
        """
        self.invalidRequestException()

    # A detail handler must also return title & fields for tables
    def getTitle(self, parent):  # pylint: disable=no-self-use
        """
        A "generic" title for a view based on this detail.
        If not overridden, defaults to ''
        :param parent: Parent object
        :return: Expected to return an string that is the "title".
        """
        return ''

    def getFields(self, parent):  # pylint: disable=no-self-use
        """
        A "generic" list of fields for a view based on this detail.
        If not overridden, defaults to emty list
        :param parent: Parent object
        :return: Expected to return a list of fields
        """
        return []

    def getRowStyle(self, parent):  # pylint: disable=no-self-use
        """
        A "generic" row style based on row field content.
        If not overridden, defaults to {}
        :param parent: Parent object
        :return: Expected to return a dictionary that contains 'field' & 'prefix' fields
        """
        return {}

    def getGui(self, parent, forType):  # pylint: disable=no-self-use
        """
        Gets the gui that is needed in order to "edit/add" new items on this detail
        If not overriden, means that the detail has no edit/new Gui
        :param parent: Parent object
        :param forType: Type of object needing gui
        :return: a "gui" (list of gui fields)
        """
        raise RequestError('Gui not provided for this type of object')

    def getTypes(self, parent, forType):  # pylint: disable=no-self-use
        """
        The default is that detail element will not have any types (they are "homogeneous")
        but we provided this method, that can be overridden, in case one detail needs it
        :param parent: Parent object
        :param forType: Request argument in fact
        :return: list of strings that repressents the detail types
        """
        return []  # Default is that details do not have types

    def getLogs(self, parent, item):
        """
        If the detail has any log associated with it items, provide it overriding this method
        :param parent:
        :param item:
        :return: a list of log elements (normally got using "uds.core.util.log.getLogs" method)
        """
        self.invalidMethodException()


class ModelHandler(BaseModelHandler):
    """
    Basic Handler for a model
    Basically we will need same operations for all models, so we can
    take advantage of this fact to not repeat same code again and again...

    Urls treated are:
    [path] --> Returns all elements for this path (including INSTANCE variables if it has it). (example: .../providers)
    [path]/overview --> Returns all elements for this path, not including INSTANCE variables. (example: .../providers/overview)
    [path]/ID --> Returns an exact element for this path. (example: .../providers/4)
    [path/ID/DETAIL --> Delegates to Detail, if it has details. (example: .../providers/4/services/overview, .../providers/5/services/9/gui, ....

    Note: Instance variables are the variables declared and serialized by modules.
          The only detail that has types within is "Service", child of "Provider"
    """
    # Authentication related
    authenticated = True
    needs_staff = True
    # Which model does this manage
    model = None

    # By default, filter is empty
    fltr = None

    # This is an array of tuples of two items, where first is method and second inticates if method needs parent id
    # For example ('services', True) -- > .../id_parent/services
    #             ('services', False) --> ..../services
    custom_methods = []  # If this model respond to "custom" methods, we will declare them here
    # If this model has details, which ones
    detail = None  # Dictionary containing detail routing
    # Put needed fields
    save_fields = []
    # Put removable fields before updating
    remove_fields = []
    # Table info needed fields and title
    table_fields = []
    table_row_style = {}
    table_title = ''

    # This methods must be override, depending on what is provided

    # Data related
    def item_as_dict(self, item):
        """
        Must be overriden by descendants.
        Expects the return of an item as a dictionary
        """
        return None

    def item_as_dict_overview(self, item):
        """
        Invoked when request is an "overview"
        default behavior is return item_as_dict
        """
        return self.item_as_dict(item)

    # types related
    def enum_types(self):  # override this
        """
        Must be overriden by desdencents if they support types
        Excpetcs the list of types that the handler supports
        """
        return []

    def getTypes(self, *args, **kwargs):
        for type_ in self.enum_types():
            yield self.typeAsDict(type_)

    def getType(self, type_):
        found = None
        for v in self.getTypes():
            if v['type'] == type_:
                found = v
                break

        if found is None:
            raise NotFound('type not found')

        logger.debug('Found type {0}'.format(found))
        return found

    # log related
    def getLogs(self, item):
        self.ensureAccess(item, permissions.PERMISSION_READ)
        logger.debug('Default getLogs invoked')
        return log.getLogs(item)

    # gui related
    def getGui(self, type_):
        self.invalidRequestException()
        return None  # Will never reach this because previous raises an exception

    # Delete related, checks if the item can be deleted
    # If it can't be so, raises an exception
    def checkDelete(self, item):
        pass

    # Save related, checks if the item can be saved
    # If it can't be saved, raises an exception
    def checkSave(self, item):
        pass

    # Invoked to possibily fix fields (or add new one, or check
    def beforeSave(self, fields):
        pass

    # Invoked right after saved an item (no matter if new or edition)
    def afterSave(self, item):
        pass

    # End overridable

    def extractFilter(self):
        # Extract filter from params if present
        self.fltr = None
        if 'filter' in self._params:
            self.fltr = self._params['filter']
            del self._params['filter']  # Remove parameter
            logger.debug('Found a filter expression ({})'.format(self.fltr))

    def doFilter(self, data):
        # Right now, filtering only supports a single filter, in a future
        # we may improve it
        if self.fltr is None:
            return data

        # Filtering a non iterable (list or tuple)
        if not isinstance(data, (list, tuple, types.GeneratorType)):
            return data

        logger.debug('data: {}, fltr: {}'.format(data, self.fltr))
        try:
            fld, pattern = self.fltr.split('=')
            s, e = '', ''
            if pattern[0] == '^':
                pattern = pattern[1:]
                s = '^'
            if pattern[-1] == '$':
                pattern = pattern[:-1]
                e = '$'

            r = re.compile(s + fnmatch.translate(pattern) + e, re.IGNORECASE)

            def fltr_function(item):
                try:
                    if fld not in item or r.match(item[fld]) is None:
                        return False
                except Exception:
                    return False
                return True

            res = list(filter(fltr_function, data))

            logger.debug('After filtering: {}'.format(res))
            return res
        except:
            logger.exception('Exception:')
            logger.info('Filtering expression {} is invalid!'.format(self.fltr))
            raise RequestError('Filtering expression {} is invalid'.format(self.fltr))

    # Helper to process detail
    # Details can be managed (writen) by any user that has MANAGEMENT permission over parent
    def processDetail(self):
        logger.debug('Processing detail {} for with params {}'.format(self._path, self._params))
        try:
            item = self.model.objects.filter(uuid=self._args[0])[0]
            # If we do not have access to parent to, at least, read...

            if self._operation in ('put', 'post', 'delete'):
                requiredPermission = permissions.PERMISSION_MANAGEMENT
            else:
                requiredPermission = permissions.PERMISSION_READ

            if permissions.checkPermissions(self._user, item, requiredPermission) is False:
                logger.debug('Permission for user {} does not comply with {}'.format(self._user, requiredPermission))
                self.accessDenied()

            detailCls = self.detail[self._args[1]]
            args = list(self._args[2:])
            path = self._path + '/'.join(args[:2])
            detail = detailCls(self, path, self._params, *args, parent=item, user=self._user)
            method = getattr(detail, self._operation)

            return method()
        except KeyError:
            self.invalidMethodException()
        except AttributeError:
            self.invalidMethodException()

        raise Exception('Invalid code executed on processDetail')

    def getItems(self, overview=True, *args, **kwargs):
        for item in self.model.objects.filter(*args, **kwargs):
            try:
                if permissions.checkPermissions(self._user, item, permissions.PERMISSION_READ) is False:
                    continue
                if overview:
                    yield self.item_as_dict_overview(item)
                else:
                    res = self.item_as_dict(item)
                    self.fillIntanceFields(item, res)
                    yield res
            except Exception:  # maybe an exception is thrown to skip an item
                # logger.exception('Exception getting item from {0}'.format(self.model))
                pass

    def get(self):
        """
        Wraps real get method so we can process filters if they exists
        """
        # Extract filter from params if present
        self.extractFilter()
        return self.doFilter(self.doGet())

    def doGet(self):
        logger.debug('method GET for {0}, {1}'.format(self.__class__.__name__, self._args))
        nArgs = len(self._args)

        if nArgs == 0:
            return list(self.getItems(overview=False))

        # if has custom methods, look for if this request matches any of them
        for cm in self.custom_methods:
            if nArgs > 1 and cm[1] is True:  # Method needs parent (existing item)
                if self._args[1] == cm[0]:
                    try:
                        operation = getattr(self, self._args[1])
                        item = self.model.objects.get(uuid=self._args[0].lower())
                        return operation(item)
                    except Exception:
                        self.invalidMethodException()

            elif self._args[0] == cm[0]:
                try:
                    operation = getattr(self, self._args[0])
                    return operation()
                except Exception:
                    self.invalidMethodException()

        if nArgs == 1:
            if self._args[0] == OVERVIEW:
                return list(self.getItems())
            elif self._args[0] == TYPES:
                return list(self.getTypes())
            elif self._args[0] == TABLEINFO:
                return self.processTableFields(self.table_title, self.table_fields, self.table_row_style)
            elif self._args[0] == GUI:
                return self.getGui(None)

            # get item ID
            try:
                val = self.model.objects.get(uuid=self._args[0].lower())

                self.ensureAccess(val, permissions.PERMISSION_READ)

                res = self.item_as_dict(val)
                self.fillIntanceFields(val, res)
                return res
            except Exception:
                logger.exception('Got Exception looking for item')
                self.invalidItemException()

        # nArgs > 1
        # Request type info or gui, or detail
        if self._args[0] == OVERVIEW:
            if nArgs != 2:
                self.invalidRequestException()
        elif self._args[0] == TYPES:
            if nArgs != 2:
                self.invalidRequestException()
            return self.getType(self._args[1])
        elif self._args[0] == GUI:
            if nArgs != 2:
                self.invalidRequestException()
            gui = self.getGui(self._args[1])
            return sorted(gui, key=lambda f: f['gui']['order'])
        elif self._args[1] == LOG:
            if nArgs != 2:
                self.invalidRequestException()
            try:
                item = self.model.objects.get(uuid=self._args[0].lower())  # DB maybe case sensitive??, anyway, uuids are stored in lowercase
                return self.getLogs(item)
            except Exception:
                self.invalidItemException()

        # If has detail and is requesting detail
        if self.detail is not None:
            return self.processDetail()

        self.invalidRequestException()

    def post(self):
        """
        Processes a POST request
        """
        # right now
        logger.debug('method POST for {0}, {1}'.format(self.__class__.__name__, self._args))
        if len(self._args) == 2:
            if self._args[0] == 'test':
                return self.test(self._args[1])

        self.invalidMethodException()

    def put(self):
        """
        Processes a PUT request
        """
        logger.debug('method PUT for {0}, {1}'.format(self.__class__.__name__, self._args))
        self._params['_request'] = self._request

        deleteOnError = False

        if len(self._args) > 1:  # Detail?
            return self.processDetail()

        self.ensureAccess(self.model(), permissions.PERMISSION_ALL, root=True)  # Must have write permissions to create, modify, etc..

        try:
            # Extract fields
            args = self.readFieldsFromParams(self.save_fields)
            logger.debug('Args: {}'.format(args))
            self.beforeSave(args)
            # If tags is in save fields, treat it "specially"
            if 'tags' in self.save_fields:
                tags = args['tags']
                del args['tags']
            else:
                tags = None

            deleteOnError = False
            if len(self._args) == 0:  # create new
                item = self.model.objects.create(**args)
                deleteOnError = True
            else:  # Must have 1 arg
                # We have to take care with this case, update will efectively update records on db
                item = self.model.objects.get(uuid=self._args[0].lower())
                for v in self.remove_fields:
                    if v in args:
                        del args[v]
                item.__dict__.update(args)  # Update fields from args

            # Now if tags, update them
            if tags is not None:
                logger.debug('Updating tags: {}'.format(tags))
                item.tags = [ Tag.objects.get_or_create(tag=val)[0] for val in tags]

        except self.model.DoesNotExist:
            raise NotFound('Item not found')
        except IntegrityError:  # Duplicate key probably
            raise RequestError('Element already exists (duplicate key error)')
        except SaveException as e:
            raise RequestError(six.text_type(e))
        except (RequestError, ResponseError):
            raise
        except Exception:
            logger.exception('Exception on put')
            raise RequestError('incorrect invocation to PUT')

        if not deleteOnError:
            self.checkSave(item)  # Will raise an exception if item can't be saved (only for modify operations..)

        # Store associated object if needed
        try:
            data_type = self._params.get('data_type', self._params.get('type'))
            if data_type is not None:
                item.data_type = data_type
                item.data = item.getInstance(self._params).serialize()

            item.save()

            res = self.item_as_dict(item)
            self.fillIntanceFields(item, res)
        except:
            if deleteOnError:
                item.delete()
            raise

        self.afterSave(item)

        return res

    def delete(self):
        """
        Processes a DELETE request
        """
        logger.debug('method DELETE for {0}, {1}'.format(self.__class__.__name__, self._args))
        if len(self._args) > 1:
            return self.processDetail()

        if len(self._args) != 1:
            raise RequestError('Delete need one and only one argument')

        self.ensureAccess(self.model(), permissions.PERMISSION_ALL, root=True)  # Must have write permissions to delete

        try:
            item = self.model.objects.get(uuid=self._args[0].lower())
            self.checkDelete(item)
            self.deleteItem(item)
        except self.model.DoesNotExist:
            raise NotFound('Element do not exists')

        return OK

    def deleteItem(self, item):
        """
        Basic, overridable method for deleting an item
        """
        item.delete()<|MERGE_RESOLUTION|>--- conflicted
+++ resolved
@@ -44,11 +44,8 @@
 from uds.core.util.model import processUuid
 from uds.models import Tag
 
-<<<<<<< HEAD
 import six
-from six.moves import filter
-=======
->>>>>>> a1bf0b92
+from six.moves import filter  # @UnresolvedImport
 import fnmatch
 import re
 import types
@@ -57,11 +54,7 @@
 
 logger = logging.getLogger(__name__)
 
-<<<<<<< HEAD
-__updated__ = '2018-01-16'
-=======
 __updated__ = '2018-02-01'
->>>>>>> a1bf0b92
 
 # a few constants
 OVERVIEW = 'overview'
@@ -710,6 +703,8 @@
             logger.info('Filtering expression {} is invalid!'.format(self.fltr))
             raise RequestError('Filtering expression {} is invalid'.format(self.fltr))
 
+        return data
+
     # Helper to process detail
     # Details can be managed (writen) by any user that has MANAGEMENT permission over parent
     def processDetail(self):
@@ -778,16 +773,19 @@
                     try:
                         operation = getattr(self, self._args[1])
                         item = self.model.objects.get(uuid=self._args[0].lower())
-                        return operation(item)
-                    except Exception:
+                    except Exception as e:
+                        logger.error('processing {}/{}/{}: {}'.format(self.__class__.__name__, self._args, self._params, e))
                         self.invalidMethodException()
+
+                    return operation(item)
 
             elif self._args[0] == cm[0]:
                 try:
                     operation = getattr(self, self._args[0])
-                    return operation()
                 except Exception:
                     self.invalidMethodException()
+
+                return operation()
 
         if nArgs == 1:
             if self._args[0] == OVERVIEW:
