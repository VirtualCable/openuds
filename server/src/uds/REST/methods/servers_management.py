--- conflicted
+++ resolved
@@ -129,6 +129,8 @@
         listen_port: int
         mac: str
         maintenance_mode: bool
+        register_username: str
+        stamp: int
 
     custom_methods = ['maintenance', 'importcsv']
 
@@ -142,7 +144,6 @@
             res: list[ServersServers.ServerItem] = []
             i = None
             for i in q:
-<<<<<<< HEAD
                 res.append(
                     {
                         'id': i.uuid,
@@ -151,21 +152,10 @@
                         'listen_port': i.listen_port,
                         'mac': i.mac if i.mac != consts.MAC_UNKNOWN else '',
                         'maintenance_mode': i.maintenance_mode,
+                        'register_username': i.register_username,
+                        'stamp': i.stamp,                    
                     }
                 )
-=======
-                val = {
-                    'id': i.uuid,
-                    'hostname': i.hostname,
-                    'ip': i.ip,
-                    'listen_port': i.listen_port,
-                    'mac': i.mac if i.mac != consts.MAC_UNKNOWN else '',
-                    'maintenance_mode': i.maintenance_mode,
-                    'register_username': i.register_username,
-                    'stamp': i.stamp,
-                }
-                res.append(val)
->>>>>>> b5a91d5e
             if item is None:
                 return typing.cast(types.rest.ManyItemsDictType, res)
             if not i:
