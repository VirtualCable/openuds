--- conflicted
+++ resolved
@@ -300,7 +300,6 @@
             if item.servicesPoolGroup.image is not None:
                 poolgroup_thumb = item.servicesPoolGroup.image.thumb64
 
-<<<<<<< HEAD
         val['state'] = state
         val['thumb'] = item.image.thumb64 if item.image is not None else DEFAULT_THUMB_BASE64
         val['user_services_count'] = valid_count
@@ -313,42 +312,6 @@
         val['pool_group_name'] = poolgroup_name
         val['pool_group_thumb'] = poolgroup_thumb
         val['usage'] = str(item.usage(usage_count).percent) + '%'
-=======
-        # Extended info
-        if not summary:
-            if hasattr(item, 'valid_count'):
-                valid_count = getattr(item, 'valid_count')
-                preparing_count = getattr(item, 'preparing_count')
-                restrained = getattr(item, 'error_count') >= GlobalConfig.RESTRAINT_COUNT.as_int()
-                usage_count = getattr(item, 'usage_count')
-            else:
-                valid_count = item.userServices.exclude(state__in=State.INFO_STATES).count()
-                preparing_count = item.userServices.filter(state=State.PREPARING).count()
-                restrained = item.is_restrained()
-                usage_count = -1
-
-            poolgroup_id = None
-            poolgroup_name = _('Default')
-            poolgroup_thumb = DEFAULT_THUMB_BASE64
-            if item.servicesPoolGroup is not None:
-                poolgroup_id = item.servicesPoolGroup.uuid
-                poolgroup_name = item.servicesPoolGroup.name
-                if item.servicesPoolGroup.image is not None:
-                    poolgroup_thumb = item.servicesPoolGroup.image.thumb64
-
-            val['user_services_count'] = valid_count
-            val['user_services_in_preparation'] = preparing_count
-            val['restrained'] = restrained
-            val['permission'] = permissions.effective_permissions(self._user, item)
-            val['info'] = Services.service_info(item.service)
-            val['pool_group_id'] = poolgroup_id
-            val['pool_group_name'] = poolgroup_name
-            val['pool_group_thumb'] = poolgroup_thumb
-            val['usage'] = str(item.usage(usage_count).percent) + '%'
-
-        if item.osmanager:
-            val['osmanager_id'] = item.osmanager.uuid
->>>>>>> 2f23b12f
 
         return val
 
@@ -619,7 +582,7 @@
                     #    fields['initial_srvs'] = min(fields['initial_srvs'], service_type.userservices_limit)
                     #    fields['cache_l1_srvs'] = min(fields['cache_l1_srvs'], service_type.userservices_limit)
             except Exception as e:
-                raise exceptions.rest.RequestError(gettext('This parameters provided are not valid')) from e
+                raise exceptions.rest.RequestError(gettext('This service requires an OS Manager')) from e
 
             # If max < initial or cache_1 or cache_l2
             fields['max_srvs'] = max(
@@ -633,36 +596,36 @@
             # *** ACCOUNT ***
             account_id = fields['account_id']
             fields['account_id'] = None
-
-            if account_id and account_id != '-1':
-                logger.debug('Account id: %s', account_id)
+            logger.debug('Account id: %s', account_id)
+
+            if account_id != '-1':
                 try:
                     fields['account_id'] = Account.objects.get(uuid=process_uuid(account_id)).id
                 except Exception:
-                    logger.warning('Getting account ID: %s %s', account_id)
+                    logger.exception('Getting account ID')
 
             # **** IMAGE ***
             image_id = fields['image_id']
             fields['image_id'] = None
-            if image_id and image_id != '-1':
-                logger.debug('Image id: %s', image_id)
-                try:
+            logger.debug('Image id: %s', image_id)
+            try:
+                if image_id != '-1':
                     image = Image.objects.get(uuid=process_uuid(image_id))
                     fields['image_id'] = image.id
-                except Exception:
-                    logger.warning('At image recovering: %s', image_id)
+            except Exception:
+                logger.exception('At image recovering')
 
             # Servicepool Group
             pool_group_id = fields['pool_group_id']
             del fields['pool_group_id']
             fields['servicesPoolGroup_id'] = None
-            if pool_group_id and pool_group_id != '-1':
-                logger.debug('pool_group_id: %s', pool_group_id)
-                try:
+            logger.debug('pool_group_id: %s', pool_group_id)
+            try:
+                if pool_group_id != '-1':
                     spgrp = ServicePoolGroup.objects.get(uuid=process_uuid(pool_group_id))
                     fields['servicesPoolGroup_id'] = spgrp.id
-                except Exception:
-                    logger.warning('At service pool group recovering: %s', pool_group_id)
+            except Exception:
+                logger.exception('At service pool group recovering')
 
         except (exceptions.rest.RequestError, exceptions.rest.ResponseError):
             raise
