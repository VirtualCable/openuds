# -*- coding: utf-8 -*-

#
# Copyright (c) 2014-2023 Virtual Cable S.L.U.
# All rights reserved.
#
# Redistribution and use in source and binary forms, with or without modification,
# are permitted provided that the following conditions are met:
#
#    * Redistributions of source code must retain the above copyright notice,
#      this list of conditions and the following disclaimer.
#    * Redistributions in binary form must reproduce the above copyright notice,
#      this list of conditions and the following disclaimer in the documentation
#      and/or other materials provided with the distribution.
#    * Neither the name of Virtual Cable S.L.U. nor the names of its contributors
#      may be used to endorse or promote products derived from this software
#      without specific prior written permission.
#
# THIS SOFTWARE IS PROVIDED BY THE COPYRIGHT HOLDERS AND CONTRIBUTORS "AS IS"
# AND ANY EXPRESS OR IMPLIED WARRANTIES, INCLUDING, BUT NOT LIMITED TO, THE
# IMPLIED WARRANTIES OF MERCHANTABILITY AND FITNESS FOR A PARTICULAR PURPOSE ARE
# DISCLAIMED. IN NO EVENT SHALL THE COPYRIGHT HOLDER OR CONTRIBUTORS BE LIABLE
# FOR ANY DIRECT, INDIRECT, INCIDENTAL, SPECIAL, EXEMPLARY, OR CONSEQUENTIAL
# DAMAGES (INCLUDING, BUT NOT LIMITED TO, PROCUREMENT OF SUBSTITUTE GOODS OR
# SERVICES; LOSS OF USE, DATA, OR PROFITS; OR BUSINESS INTERRUPTION) HOWEVER
# CAUSED AND ON ANY THEORY OF LIABILITY, WHETHER IN CONTRACT, STRICT LIABILITY,
# OR TORT (INCLUDING NEGLIGENCE OR OTHERWISE) ARISING IN ANY WAY OUT OF THE USE
# OF THIS SOFTWARE, EVEN IF ADVISED OF THE POSSIBILITY OF SUCH DAMAGE.

"""
Author: Adolfo Gómez, dkmaster at dkmon dot com
"""
import datetime
import logging
import typing

from django.db.models import Count, Q
from django.utils.translation import gettext
from django.utils.translation import gettext_lazy as _

from uds.core import types, exceptions, consts
from uds.core.managers.userservice import UserServiceManager
from uds.core.ui import gui
from uds.core.consts.images import DEFAULT_THUMB_BASE64
from uds.core.util import log, permissions, ensure
from uds.core.util.config import GlobalConfig
from uds.core.util.model import sql_now, process_uuid
from uds.core.types.states import State
from uds.models import Account, Image, OSManager, Service, ServicePool, ServicePoolGroup, User
from uds.REST.model import ModelHandler

from .op_calendars import AccessCalendars, ActionsCalendars
from .services import Services
from .user_services import AssignedService, CachedService, Changelog, Groups, Publications, Transports

if typing.TYPE_CHECKING:
    from django.db.models import Model

logger = logging.getLogger(__name__)


class ServicesPools(ModelHandler):
    """
    Handles Services Pools REST requests
    """

    model = ServicePool
    detail = {
        'services': AssignedService,
        'cache': CachedService,
        'groups': Groups,
        'transports': Transports,
        'publications': Publications,
        'changelog': Changelog,
        'access': AccessCalendars,
        'actions': ActionsCalendars,
    }

    save_fields = [
        'name',
        'short_name',
        'comments',
        'tags',
        'service_id',
        'osmanager_id',
        'image_id',
        'pool_group_id',
        'initial_srvs',
        'cache_l1_srvs',
        'cache_l2_srvs',
        'max_srvs',
        'show_transports',
        'visible',
        'allow_users_remove',
        'allow_users_reset',
        'ignores_unused',
        'account_id',
        'calendar_message',
        'custom_message',
        'display_custom_message',
        'state:_',  # Optional field, defaults to Nothing (to apply default or existing value)
    ]

    remove_fields = ['osmanager_id', 'service_id']

    table_title = _('Service Pools')
    table_fields = [
        {'name': {'title': _('Name')}},
        {'state': {'title': _('Status'), 'type': 'dict', 'dict': State.literals_dict()}},
        {'user_services_count': {'title': _('User services'), 'type': 'number'}},
        {'user_services_in_preparation': {'title': _('In Preparation')}},
        {'usage': {'title': _('Usage')}},
        {'visible': {'title': _('Visible'), 'type': 'callback'}},
        {'show_transports': {'title': _('Shows transports'), 'type': 'callback'}},
        {'pool_group_name': {'title': _('Pool group')}},
        {'parent': {'title': _('Parent service')}},
        {'tags': {'title': _('tags'), 'visible': False}},
    ]
    # Field from where to get "class" and prefix for that class, so this will generate "row-state-A, row-state-X, ....
    table_row_style = types.ui.RowStyleInfo(prefix='row-state-', field='state')

    custom_methods = [
<<<<<<< HEAD
        types.rest.ModelCustomMethod('set_fallback_access', True),
        types.rest.ModelCustomMethod('get_fallback_access', True),
        types.rest.ModelCustomMethod('actions_list', True),
        types.rest.ModelCustomMethod('list_assignables', True),
        types.rest.ModelCustomMethod('create_from_assignable', True),
=======
        ('set_fallback_access', True),
        ('get_fallback_access', True),
        ('actions_list', True),
        ('list_assignables', True),
        ('create_from_assignable', True),
        ('add_log', True),
>>>>>>> b5a91d5e
    ]

    def get_items(
        self, *args: typing.Any, **kwargs: typing.Any
    ) -> typing.Generator[types.rest.ItemDictType, None, None]:
        # Optimized query, due that there is a lot of info needed for theee
        d = sql_now() - datetime.timedelta(seconds=GlobalConfig.RESTRAINT_TIME.as_int())
        return super().get_items(
            overview=kwargs.get('overview', True),
            query=(
                ServicePool.objects.prefetch_related(
                    'service',
                    'service__provider',
                    'servicesPoolGroup',
                    'servicesPoolGroup__image',
                    'osmanager',
                    'image',
                    'tags',
                    'memberOfMeta__meta_pool',
                    'account',
                )
                .annotate(
                    valid_count=Count(
                        'userServices',
                        filter=~Q(userServices__state__in=State.INFO_STATES),
                    )
                )
                .annotate(preparing_count=Count('userServices', filter=Q(userServices__state=State.PREPARING)))
                .annotate(
                    error_count=Count(
                        'userServices',
                        filter=Q(
                            userServices__state=State.ERROR,
                            userServices__state_date__gt=d,
                        ),
                    )
                )
                .annotate(
                    usage_count=Count(
                        'userServices',
                        filter=Q(
                            userServices__state__in=State.VALID_STATES,
                            userServices__cache_level=0,
                        ),
                    )
                )
            ),
        )
        # return super().get_items(overview=kwargs.get('overview', True), prefetch=['service', 'service__provider', 'servicesPoolGroup', 'image', 'tags'])
        # return super(ServicesPools, self).get_items(*args, **kwargs)

    class SummaryItem(types.rest.ItemDictType):
        id: str
        name: str
        short_name: str
        tags: typing.List[str]
        parent: str
        parent_type: str
        comments: str
        state: str
        thumb: str
        account: str
        account_id: str | None
        service_id: str
        provider_id: str
        image_id: str | None
        initial_srvs: int
        cache_l1_srvs: int
        cache_l2_srvs: int
        max_srvs: int
        show_transports: bool
        visible: bool
        allow_users_remove: bool
        allow_users_reset: bool
        ignores_unused: bool
        fallbackAccess: str
        meta_member: list[dict[str, str]]
        calendar_message: str
        custom_message: str
        display_custom_message: bool
        osmanager_id: str | None

    class FullItem(SummaryItem):
        user_services_count: int
        user_services_in_preparation: int
        restrained: bool
        permission: int
        info: dict[str, typing.Any]
        pool_group_id: str | None
        pool_group_name: str
        pool_group_thumb: str
        usage: str

    def item_as_dict(self, item: 'Model') -> SummaryItem | FullItem:
        item = ensure.is_instance(item, ServicePool)
        summary = 'summarize' in self._params
        # if item does not have an associated service, hide it (the case, for example, for a removed service)
        # Access from dict will raise an exception, and item will be skipped

        poolgroup_id: typing.Optional[str] = None
        poolgroup_name: str = _('Default')
        poolgroup_thumb: str = DEFAULT_THUMB_BASE64
        if item.servicesPoolGroup:
            poolgroup_id = item.servicesPoolGroup.uuid
            poolgroup_name = item.servicesPoolGroup.name
            if item.servicesPoolGroup.image:
                poolgroup_thumb = item.servicesPoolGroup.image.thumb64

        state = item.state
        if item.is_in_maintenance():
            state = State.MAINTENANCE
        # This needs a lot of queries, and really does not apport anything important to the report
        # elif UserServiceManager.manager().canInitiateServiceFromDeployedService(item) is False:
        #     state = State.SLOWED_DOWN
        val: ServicesPools.SummaryItem = {
            'id': item.uuid,
            'name': item.name,
            'short_name': item.short_name,
            'tags': [tag.tag for tag in item.tags.all()],
            'parent': item.service.name,
            'parent_type': item.service.data_type,
            'comments': item.comments,
            'state': state,
            'thumb': item.image.thumb64 if item.image is not None else DEFAULT_THUMB_BASE64,
            'account': item.account.name if item.account is not None else '',
            'account_id': item.account.uuid if item.account is not None else None,
            'service_id': item.service.uuid,
            'provider_id': item.service.provider.uuid,
            'image_id': item.image.uuid if item.image is not None else None,
            'initial_srvs': item.initial_srvs,
            'cache_l1_srvs': item.cache_l1_srvs,
            'cache_l2_srvs': item.cache_l2_srvs,
            'max_srvs': item.max_srvs,
            'show_transports': item.show_transports,
            'visible': item.visible,
            'allow_users_remove': item.allow_users_remove,
            'allow_users_reset': item.allow_users_reset,
            'ignores_unused': item.ignores_unused,
            'fallbackAccess': item.fallbackAccess,
            'meta_member': [
                {'id': i.meta_pool.uuid, 'name': i.meta_pool.name} for i in item.memberOfMeta.all()
            ],
            'calendar_message': item.calendar_message,
            'custom_message': item.custom_message,
            'display_custom_message': item.display_custom_message,
            'osmanager_id': item.osmanager.uuid if item.osmanager else None,
        }
        if summary:
            return val
        
        # Recast to complete data
        val = typing.cast(ServicesPools.FullItem, val)

        if hasattr(item, 'valid_count'):
            valid_count = getattr(item, 'valid_count')
            preparing_count = getattr(item, 'preparing_count')
            restrained = getattr(item, 'error_count') >= GlobalConfig.RESTRAINT_COUNT.as_int()
            usage_count = getattr(item, 'usage_count')
        else:
            valid_count = item.userServices.exclude(state__in=State.INFO_STATES).count()
            preparing_count = item.userServices.filter(state=State.PREPARING).count()
            restrained = item.is_restrained()
            usage_count = -1

        poolgroup_id = None
        poolgroup_name = _('Default')
        poolgroup_thumb = DEFAULT_THUMB_BASE64
        if item.servicesPoolGroup is not None:
            poolgroup_id = item.servicesPoolGroup.uuid
            poolgroup_name = item.servicesPoolGroup.name
            if item.servicesPoolGroup.image is not None:
                poolgroup_thumb = item.servicesPoolGroup.image.thumb64

        val['state'] = state
        val['thumb'] = item.image.thumb64 if item.image is not None else DEFAULT_THUMB_BASE64
        val['user_services_count'] = valid_count
        val['user_services_in_preparation'] = preparing_count
        val['tags'] = [tag.tag for tag in item.tags.all()]
        val['restrained'] = restrained
        val['permission'] = permissions.effective_permissions(self._user, item)
        val['info'] = Services.service_info(item.service)
        val['pool_group_id'] = poolgroup_id
        val['pool_group_name'] = poolgroup_name
        val['pool_group_thumb'] = poolgroup_thumb
        val['usage'] = str(item.usage(usage_count).percent) + '%'

        return val

    # Gui related
    def get_gui(self, type_: str) -> list[typing.Any]:
        # if OSManager.objects.count() < 1:  # No os managers, can't create db
        #    raise exceptions.rest.ResponseError(gettext('Create at least one OS Manager before creating a new service pool'))
        if Service.objects.count() < 1:
            raise exceptions.rest.ResponseError(
                gettext('Create at least a service before creating a new service pool')
            )

        g = self.add_default_fields([], ['name', 'comments', 'tags'])

        for f in [
            {
                'name': 'short_name',
                'type': 'text',
                'label': _('Short name'),
                'tooltip': _('Short name for user service visualization'),
                'required': False,
                'length': 64,
                'order': 0 - 95,
            },
            {
                'name': 'service_id',
                'choices': [gui.choice_item('', '')]
                + gui.sorted_choices(
                    [gui.choice_item(v.uuid, v.provider.name + '\\' + v.name) for v in Service.objects.all()]
                ),
                'label': gettext('Base service'),
                'tooltip': gettext('Service used as base of this service pool'),
                'type': types.ui.FieldType.CHOICE,
                'readonly': True,
                'order': 100,  # Ensures is At end
            },
            {
                'name': 'osmanager_id',
                'choices': [gui.choice_item(-1, '')]
                + gui.sorted_choices([gui.choice_item(v.uuid, v.name) for v in OSManager.objects.all()]),
                'label': gettext('OS Manager'),
                'tooltip': gettext('OS Manager used as base of this service pool'),
                'type': types.ui.FieldType.CHOICE,
                'readonly': True,
                'order': 101,
            },
            {
                'name': 'allow_users_remove',
                'value': False,
                'label': gettext('Allow removal by users'),
                'tooltip': gettext(
                    'If active, the user will be allowed to remove the service "manually". Be careful with this, because the user will have the "power" to delete it\'s own service'
                ),
                'type': types.ui.FieldType.CHECKBOX,
                'order': 111,
                'tab': gettext('Advanced'),
            },
            {
                'name': 'allow_users_reset',
                'value': False,
                'label': gettext('Allow reset by users'),
                'tooltip': gettext('If active, the user will be allowed to reset the service'),
                'type': types.ui.FieldType.CHECKBOX,
                'order': 112,
                'tab': gettext('Advanced'),
            },
            {
                'name': 'ignores_unused',
                'value': False,
                'label': gettext('Ignores unused'),
                'tooltip': gettext(
                    'If the option is enabled, UDS will not attempt to detect and remove the user services assigned but not in use.'
                ),
                'type': types.ui.FieldType.CHECKBOX,
                'order': 113,
                'tab': gettext('Advanced'),
            },
            {
                'name': 'visible',
                'value': True,
                'label': gettext('Visible'),
                'tooltip': gettext('If active, transport will be visible for users'),
                'type': types.ui.FieldType.CHECKBOX,
                'order': 107,
                'tab': gettext('Display'),
            },
            {
                'name': 'image_id',
                'choices': [gui.choice_image(-1, '--------', DEFAULT_THUMB_BASE64)]
                + gui.sorted_choices(
                    [gui.choice_image(v.uuid, v.name, v.thumb64) for v in Image.objects.all()]
                ),
                'label': gettext('Associated Image'),
                'tooltip': gettext('Image assocciated with this service'),
                'type': types.ui.FieldType.IMAGECHOICE,
                'order': 120,
                'tab': gettext('Display'),
            },
            {
                'name': 'pool_group_id',
                'choices': [gui.choice_image(-1, _('Default'), DEFAULT_THUMB_BASE64)]
                + gui.sorted_choices(
                    [gui.choice_image(v.uuid, v.name, v.thumb64) for v in ServicePoolGroup.objects.all()]
                ),
                'label': gettext('Pool group'),
                'tooltip': gettext('Pool group for this pool (for pool classify on display)'),
                'type': types.ui.FieldType.IMAGECHOICE,
                'order': 121,
                'tab': gettext('Display'),
            },
            {
                'name': 'calendar_message',
                'value': '',
                'label': gettext('Calendar access denied text'),
                'tooltip': gettext(
                    'Custom message to be shown to users if access is limited by calendar rules.'
                ),
                'type': types.ui.FieldType.TEXT,
                'order': 122,
                'tab': gettext('Display'),
            },
            {
                'name': 'custom_message',
                'value': '',
                'label': gettext('Custom launch message text'),
                'tooltip': gettext(
                    'Custom message to be shown to users, if active, when trying to start a service from this pool.'
                ),
                'type': types.ui.FieldType.TEXT,
                'order': 123,
                'tab': gettext('Display'),
            },
            {
                'name': 'display_custom_message',
                'value': False,
                'label': gettext('Enable custom launch message'),
                'tooltip': gettext('If active, the custom launch message will be shown to users'),
                'type': types.ui.FieldType.CHECKBOX,
                'order': 124,
                'tab': gettext('Display'),
            },
            {
                'name': 'initial_srvs',
                'value': '0',
                'min_value': '0',
                'label': gettext('Initial available services'),
                'tooltip': gettext('Services created initially for this service pool'),
                'type': types.ui.FieldType.NUMERIC,
                'order': 130,
                'tab': gettext('Availability'),
            },
            {
                'name': 'cache_l1_srvs',
                'value': '0',
                'min_value': '0',
                'label': gettext('Services to keep in cache'),
                'tooltip': gettext('Services kept in cache for improved user service assignation'),
                'type': types.ui.FieldType.NUMERIC,
                'order': 131,
                'tab': gettext('Availability'),
            },
            {
                'name': 'cache_l2_srvs',
                'value': '0',
                'min_value': '0',
                'label': gettext('Services to keep in L2 cache'),
                'tooltip': gettext('Services kept in cache of level2 for improved service generation'),
                'type': types.ui.FieldType.NUMERIC,
                'order': 132,
                'tab': gettext('Availability'),
            },
            {
                'name': 'max_srvs',
                'value': '0',
                'min_value': '0',
                'label': gettext('Maximum number of services to provide'),
                'tooltip': gettext(
                    'Maximum number of service (assigned and L1 cache) that can be created for this service'
                ),
                'type': types.ui.FieldType.NUMERIC,
                'order': 133,
                'tab': gettext('Availability'),
            },
            {
                'name': 'show_transports',
                'value': True,
                'label': gettext('Show transports'),
                'tooltip': gettext('If active, alternative transports for user will be shown'),
                'type': types.ui.FieldType.CHECKBOX,
                'tab': gettext('Advanced'),
                'order': 130,
            },
            {
                'name': 'account_id',
                'choices': [gui.choice_item(-1, '')]
                + gui.sorted_choices([gui.choice_item(v.uuid, v.name) for v in Account.objects.all()]),
                'label': gettext('Accounting'),
                'tooltip': gettext('Account associated to this service pool'),
                'type': types.ui.FieldType.CHOICE,
                'tab': gettext('Advanced'),
                'order': 131,
            },
        ]:
            self.add_field(g, f)

        return g

    # pylint: disable=too-many-statements
    def pre_save(self, fields: dict[str, typing.Any]) -> None:
        # logger.debug(self._params)

        if types.pools.UsageInfoVars.processed_macros_len(fields['name']) > 128:
            raise exceptions.rest.RequestError(gettext('Name too long'))

        if types.pools.UsageInfoVars.processed_macros_len(fields['short_name']) > 32:
            raise exceptions.rest.RequestError(gettext('Short name too long'))

        try:
            try:
                service = Service.objects.get(uuid=process_uuid(fields['service_id']))
                fields['service_id'] = service.id
            except Exception:
                raise exceptions.rest.RequestError(gettext('Base service does not exist anymore')) from None

            try:
                service_type = service.get_type()

                if service_type.publication_type is None:
                    self._params['publish_on_save'] = False

                if service_type.can_reset is False:
                    self._params['allow_users_reset'] = False

                if service_type.needs_osmanager is True:
                    try:
                        osmanager = OSManager.objects.get(uuid=process_uuid(fields['osmanager_id']))
                        fields['osmanager_id'] = osmanager.id
                    except Exception:
                        if fields.get('state') != State.LOCKED:
                            raise exceptions.rest.RequestError(gettext('This service requires an OS Manager')) from None
                        del fields['osmanager_id']
                else:
                    del fields['osmanager_id']

                # If service has "overrided fields", overwrite received ones now
                if service_type.overrided_pools_fields:
                    for k, v in service_type.overrided_pools_fields.items():
                        fields[k] = v

                if service_type.uses_cache_l2 is False:
                    fields['cache_l2_srvs'] = 0

                if service_type.uses_cache is False:
                    for k in (
                        'initial_srvs',
                        'cache_l1_srvs',
                        'cache_l2_srvs',
                        'max_srvs',
                    ):
                        fields[k] = 0
                else:  # uses cache, adjust values
                    fields['max_srvs'] = int(fields['max_srvs']) or 1  # ensure max_srvs is at least 1
                    fields['initial_srvs'] = int(fields['initial_srvs'])
                    fields['cache_l1_srvs'] = int(fields['cache_l1_srvs'])

                    # if service_type.userservices_limit != consts.UNLIMITED:
                    #    fields['max_srvs'] = min((fields['max_srvs'], service_type.userservices_limit))
                    #    fields['initial_srvs'] = min(fields['initial_srvs'], service_type.userservices_limit)
                    #    fields['cache_l1_srvs'] = min(fields['cache_l1_srvs'], service_type.userservices_limit)
            except Exception as e:
                raise exceptions.rest.RequestError(gettext('This service requires an OS Manager')) from e

            # If max < initial or cache_1 or cache_l2
            fields['max_srvs'] = max(
                (
                    int(fields['initial_srvs']),
                    int(fields['cache_l1_srvs']),
                    int(fields['max_srvs']),
                )
            )

            # *** ACCOUNT ***
            account_id = fields['account_id']
            fields['account_id'] = None
            logger.debug('Account id: %s', account_id)

            if account_id != '-1':
                try:
                    fields['account_id'] = Account.objects.get(uuid=process_uuid(account_id)).id
                except Exception:
                    logger.exception('Getting account ID')

            # **** IMAGE ***
            image_id = fields['image_id']
            fields['image_id'] = None
            logger.debug('Image id: %s', image_id)
            try:
                if image_id != '-1':
                    image = Image.objects.get(uuid=process_uuid(image_id))
                    fields['image_id'] = image.id
            except Exception:
                logger.exception('At image recovering')

            # Servicepool Group
            pool_group_id = fields['pool_group_id']
            del fields['pool_group_id']
            fields['servicesPoolGroup_id'] = None
            logger.debug('pool_group_id: %s', pool_group_id)
            try:
                if pool_group_id != '-1':
                    spgrp = ServicePoolGroup.objects.get(uuid=process_uuid(pool_group_id))
                    fields['servicesPoolGroup_id'] = spgrp.id
            except Exception:
                logger.exception('At service pool group recovering')

        except (exceptions.rest.RequestError, exceptions.rest.ResponseError):
            raise
        except Exception as e:
            raise exceptions.rest.RequestError(str(e)) from e

    def post_save(self, item: 'Model') -> None:
        item = ensure.is_instance(item, ServicePool)
        if self._params.get('publish_on_save', False) is True:
            try:
                item.publish()
            except Exception as e:
                logger.error('Could not publish service pool %s: %s', item.name, e)

    def delete_item(self, item: 'Model') -> None:
        item = ensure.is_instance(item, ServicePool)
        try:
            logger.debug('Deleting %s', item)
            item.remove()  # This will mark it for deletion, but in fact will not delete it directly
        except Exception:
            # Eat it and logit
            logger.exception('deleting service pool')

    # Logs
    def get_logs(self, item: 'Model') -> typing.Any:
        item = ensure.is_instance(item, ServicePool)
        try:
            return log.get_logs(item)
        except Exception:
            return []

    # Set fallback status
    def set_fallback_access(self, item: 'Model') -> typing.Any:
        item = ensure.is_instance(item, ServicePool)
        self.ensure_has_access(item, types.permissions.PermissionType.MANAGEMENT)

        fallback = self._params.get('fallbackAccess', self.params.get('fallback', None))
        if fallback:
            logger.debug('Setting fallback of %s to %s', item.name, fallback)
            item.fallbackAccess = fallback
            item.save()
        return item.fallbackAccess

    def get_fallback_access(self, item: 'Model') -> typing.Any:
        item = ensure.is_instance(item, ServicePool)
        return item.fallbackAccess

    #  Returns the action list based on current element, for calendar
    def actions_list(self, item: 'Model') -> list[types.calendar.CalendarAction]:
        item = ensure.is_instance(item, ServicePool)

        # If item is locked, only allow publish
        if item.state == types.states.State.LOCKED:
            # Only allow publish
            return [
                consts.calendar.CALENDAR_ACTION_PUBLISH,
            ]

        valid_actions: list[types.calendar.CalendarAction] = []
        item_info = item.service.get_type()
        if item_info.uses_cache is True:
            valid_actions += [
                consts.calendar.CALENDAR_ACTION_INITIAL,
                consts.calendar.CALENDAR_ACTION_CACHE_L1,
                consts.calendar.CALENDAR_ACTION_MAX,
            ]
            if item_info.uses_cache_l2 is True:
                valid_actions += [
                    consts.calendar.CALENDAR_ACTION_CACHE_L2,
                ]

        if item_info.publication_type is not None:
            valid_actions += [
                consts.calendar.CALENDAR_ACTION_PUBLISH,
            ]

        # Transport & groups actions
        valid_actions += [
            consts.calendar.CALENDAR_ACTION_ADD_TRANSPORT,
            consts.calendar.CALENDAR_ACTION_DEL_TRANSPORT,
            consts.calendar.CALENDAR_ACTION_DEL_ALL_TRANSPORTS,
            consts.calendar.CALENDAR_ACTION_ADD_GROUP,
            consts.calendar.CALENDAR_ACTION_DEL_GROUP,
            consts.calendar.CALENDAR_ACTION_DEL_ALL_GROUPS,
        ]

        # Advanced actions
        valid_actions += [
            consts.calendar.CALENDAR_ACTION_IGNORE_UNUSED,
            consts.calendar.CALENDAR_ACTION_REMOVE_USERSERVICES,
            consts.calendar.CALENDAR_ACTION_REMOVE_STUCK_USERSERVICES,
            consts.calendar.CALENDAR_ACTION_DISPLAY_CUSTOM_MESSAGE,
        ]
        return valid_actions

    def list_assignables(self, item: 'Model') -> typing.Any:
        item = ensure.is_instance(item, ServicePool)
        service = item.service.get_instance()
        return list(service.enumerate_assignables())

    def create_from_assignable(self, item: 'Model') -> typing.Any:
        item = ensure.is_instance(item, ServicePool)
        if 'user_id' not in self._params or 'assignable_id' not in self._params:
            return self.invalid_request_response('Invalid parameters')

        logger.debug('Creating from assignable: %s', self._params)
        UserServiceManager.manager().create_from_assignable(
            item,
            User.objects.get(uuid__iexact=process_uuid(self._params['user_id'])),
            self._params['assignable_id'],
        )

        return True

    def add_log(self, item: 'Model') -> typing.Any:
        item = ensure.is_instance(item, ServicePool)
        if 'message' not in self._params:
            return self.invalid_request_response('Invalid parameters')
        if 'level' not in self._params:
            return self.invalid_request_response('Invalid parameters')
        
        log.log(
            item,
            level=types.log.LogLevel.from_str(self._params['level']),
            message=self._params['message'],
            source=types.log.LogSource.REST,
            log_name=self._params.get('log_name', None),
        )
        <|MERGE_RESOLUTION|>--- conflicted
+++ resolved
@@ -120,20 +120,12 @@
     table_row_style = types.ui.RowStyleInfo(prefix='row-state-', field='state')
 
     custom_methods = [
-<<<<<<< HEAD
         types.rest.ModelCustomMethod('set_fallback_access', True),
         types.rest.ModelCustomMethod('get_fallback_access', True),
         types.rest.ModelCustomMethod('actions_list', True),
         types.rest.ModelCustomMethod('list_assignables', True),
         types.rest.ModelCustomMethod('create_from_assignable', True),
-=======
-        ('set_fallback_access', True),
-        ('get_fallback_access', True),
-        ('actions_list', True),
-        ('list_assignables', True),
-        ('create_from_assignable', True),
-        ('add_log', True),
->>>>>>> b5a91d5e
+        types.rest.ModelCustomMethod('add_log', True),
     ]
 
     def get_items(
