--- conflicted
+++ resolved
@@ -185,16 +185,9 @@
     # re_path(r'^files/(?P<uuid>.+)', uds.web.views.file_storage, name='uds.web.views.file_storage'),
 
     # Internacionalization in javascript
-<<<<<<< HEAD
     # Javascript catalog. In fact, lang is not used, but it is maintanied for "backward" user templates compatibility
-    # re_path(r'^jsi18n/(?P<lang>[a-z]*)$', JavaScriptCatalog.as_view(), name='uds.web.views.jsCatalog'),
+    # re_path(r'^jsi18n/(?P<lang>[a-z-_]*)$', JavaScriptCatalog.as_view(), name='uds.web.views.jsCatalog'),
 ]
-=======
-    # Javascript catalog
-    (r'^jsi18n/(?P<lang>[a-z-_]*)$', 'web.views.jsCatalog', js_info_dict),
-
-)
->>>>>>> 278bcb87
 
 # Append urls from special dispatchers
 urlpatterns += loadModulesUrls()