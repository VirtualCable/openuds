--- conflicted
+++ resolved
@@ -49,11 +49,7 @@
 
 logger = logging.getLogger(__name__)
 
-<<<<<<< HEAD
-__updated__ = '2018-02-14'
-=======
 __updated__ = '2018-03-14'
->>>>>>> 92de41d4
 
 
 def about(request):
