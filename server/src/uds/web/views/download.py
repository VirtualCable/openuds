# -*- coding: utf-8 -*-
#
# Copyright (c) 2012-2019 Virtual Cable S.L.
# All rights reserved.
#
# Redistribution and use in source and binary forms, with or without modification,
# are permitted provided that the following conditions are met:
#
#    * Redistributions of source code must retain the above copyright notice,
#      this list of conditions and the following disclaimer.
#    * Redistributions in binary form must reproduce the above copyright notice,
#      this list of conditions and the following disclaimer in the documentation
#      and/or other materials provided with the distribution.
#    * Neither the name of Virtual Cable S.L.U. nor the names of its contributors
#      may be used to endorse or promote products derived from this software
#      without specific prior written permission.
#
# THIS SOFTWARE IS PROVIDED BY THE COPYRIGHT HOLDERS AND CONTRIBUTORS "AS IS"
# AND ANY EXPRESS OR IMPLIED WARRANTIES, INCLUDING, BUT NOT LIMITED TO, THE
# IMPLIED WARRANTIES OF MERCHANTABILITY AND FITNESS FOR A PARTICULAR PURPOSE ARE
# DISCLAIMED. IN NO EVENT SHALL THE COPYRIGHT HOLDER OR CONTRIBUTORS BE LIABLE
# FOR ANY DIRECT, INDIRECT, INCIDENTAL, SPECIAL, EXEMPLARY, OR CONSEQUENTIAL
# DAMAGES (INCLUDING, BUT NOT LIMITED TO, PROCUREMENT OF SUBSTITUTE GOODS OR
# SERVICES; LOSS OF USE, DATA, OR PROFITS; OR BUSINESS INTERRUPTION) HOWEVER
# CAUSED AND ON ANY THEORY OF LIABILITY, WHETHER IN CONTRACT, STRICT LIABILITY,
# OR TORT (INCLUDING NEGLIGENCE OR OTHERWISE) ARISING IN ANY WAY OUT OF THE USE
# OF THIS SOFTWARE, EVEN IF ADVISED OF THE POSSIBILITY OF SUCH DAMAGE.
"""
Author: Adolfo Gómez, dkmaster at dkmon dot com
"""
import logging
import typing

<<<<<<< HEAD
from uds.core import consts
from uds.core.auths.auth import weblogin_required
=======
>>>>>>> 92eee92b
from uds.core.managers import downloads_manager
from .main import index

# Not imported at runtime, just for type checking
if typing.TYPE_CHECKING:
    from django.http import (
        HttpRequest,
        HttpResponse,
    )  # pylint: disable=ungrouped-imports

logger = logging.getLogger(__name__)


<<<<<<< HEAD
@weblogin_required(role=consts.UserRole.STAFF)
=======
>>>>>>> 92eee92b
def download(request: 'HttpRequest', download_id: str) -> 'HttpResponse':
    """
    Downloadables management
    """
    if download_id.strip() == '':
        return index(request)

    return downloads_manager().send(request, download_id)<|MERGE_RESOLUTION|>--- conflicted
+++ resolved
@@ -31,11 +31,6 @@
 import logging
 import typing
 
-<<<<<<< HEAD
-from uds.core import consts
-from uds.core.auths.auth import weblogin_required
-=======
->>>>>>> 92eee92b
 from uds.core.managers import downloads_manager
 from .main import index
 
@@ -49,10 +44,6 @@
 logger = logging.getLogger(__name__)
 
 
-<<<<<<< HEAD
-@weblogin_required(role=consts.UserRole.STAFF)
-=======
->>>>>>> 92eee92b
 def download(request: 'HttpRequest', download_id: str) -> 'HttpResponse':
     """
     Downloadables management
