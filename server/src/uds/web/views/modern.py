--- conflicted
+++ resolved
@@ -44,12 +44,7 @@
 
 from django.views.decorators.cache import never_cache
 
-<<<<<<< HEAD
 from uds.core.util.request import ExtendedHttpRequest, ExtendedHttpRequestWithUser
-=======
-from uds import models
-from uds.core import mfas
->>>>>>> bf635a5e
 from uds.core.auths import auth, exceptions
 from uds.core.managers import cryptoManager
 from uds.web.util import errors
