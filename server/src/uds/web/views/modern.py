--- conflicted
+++ resolved
@@ -36,31 +36,24 @@
 
 from django.middleware import csrf
 from django.shortcuts import render
-from django.views.decorators.csrf import csrf_exempt
 from django.http import HttpRequest, HttpResponse, JsonResponse, HttpResponseRedirect
 from django.views.decorators.cache import never_cache
 from django.urls import reverse
-<<<<<<< HEAD
-=======
-from django.utils.translation import gettext as _
 
->>>>>>> 77e021a3
 from uds.core.util.request import ExtendedHttpRequest, ExtendedHttpRequestWithUser
-from uds.core.auths import auth
+from django.views.decorators.cache import never_cache
 
+from uds.core.auths import auth, exceptions
 from uds.web.util import errors
 from uds.web.forms.LoginForm import LoginForm
-from uds.web.forms.MFAForm import MFAForm
 from uds.web.util.authentication import checkLogin
 from uds.web.util.services import getServicesData
 from uds.web.util import configjs
 
+
 logger = logging.getLogger(__name__)
 
 CSRF_FIELD = 'csrfmiddlewaretoken'
-
-if typing.TYPE_CHECKING:
-    from uds import models
 
 
 @never_cache
@@ -96,11 +89,7 @@
 ) -> HttpResponse:
     # Default empty form
     logger.debug('Tag: %s', tag)
-<<<<<<< HEAD
     response: typing.Optional[HttpResponse] = None
-=======
-
->>>>>>> 77e021a3
     if request.method == 'POST':
         request.session['restricted'] = False  # Access is from login
         request.authorized = (
@@ -108,17 +97,8 @@
         )
 
         form = LoginForm(request.POST, tag=tag)
-<<<<<<< HEAD
         loginResult = checkLogin(request, form, tag)
         if loginResult.user:
-=======
-        user, data = checkLogin(request, form, tag)
-        if isinstance(user, str):
-            return HttpResponseRedirect(user)
-
-        if user:
-            # Initial redirect page
->>>>>>> 77e021a3
             response = HttpResponseRedirect(reverse('page.index'))
             # save tag, weblogin will clear session
             tag = request.session.get('tag')
@@ -160,6 +140,7 @@
 def logout(request: ExtendedHttpRequestWithUser) -> HttpResponse:
     auth.authLogLogout(request)
     request.session['restricted'] = False  # Remove restricted
+    request.authorized = False
     logoutResponse = request.user.logout(request)
     return auth.webLogout(
         request, logoutResponse.url or request.session.get('logouturl', None)
@@ -176,104 +157,4 @@
 @never_cache
 @auth.denyNonAuthenticated  # webLoginRequired not used here because this is not a web page, but js
 def servicesData(request: ExtendedHttpRequestWithUser) -> HttpResponse:
-    return JsonResponse(getServicesData(request))
-
-
-# The MFA page does not needs CRF token, so we disable it
-@csrf_exempt
-def mfa(request: ExtendedHttpRequest) -> HttpResponse:
-    if (
-        not request.user or request.authorized
-    ):  # If no user, or user is already authorized, redirect to index
-        return HttpResponseRedirect(reverse('page.index'))  # No user, no MFA
-
-    mfaProvider: 'models.MFA' = request.user.manager.mfa
-    if not mfaProvider:
-        return HttpResponseRedirect(reverse('page.index'))
-
-    userHashValue: str = hashlib.sha3_256(
-        (request.user.name + request.user.uuid + mfaProvider.uuid).encode()
-    ).hexdigest()
-    cookieName = 'bgd' + userHashValue
-
-    # Try to get cookie anc check it
-    mfaCookie = request.COOKIES.get(cookieName, None)
-    if mfaCookie:  # Cookie is valid, skip MFA setting authorization
-        request.authorized = True
-        return HttpResponseRedirect(reverse('page.index'))
-
-    # Obtain MFA data
-    authInstance = request.user.manager.getInstance()
-    mfaInstance = mfaProvider.getInstance()
-
-    # Get validity duration
-    validity = min(mfaInstance.validity(), mfaProvider.validity * 60)
-    start_time = request.session.get('mfa_start_time', time.time())
-
-    # If mfa process timed out, we need to start login again
-    if validity > 0 and time.time() - start_time > validity:
-        request.session.flush()  # Clear session, and redirect to login
-        return HttpResponseRedirect(reverse('page.login'))
-
-    mfaIdentifier = authInstance.mfaIdentifier()
-    label = mfaInstance.label()
-
-    if request.method == 'POST':  # User has provided MFA code
-        form = MFAForm(request.POST)
-        if form.is_valid():
-            code = form.cleaned_data['code']
-            try:
-                mfaInstance.validate(
-                    userHashValue, mfaIdentifier, code, validity=validity
-                )
-                request.authorized = True
-                # Remove mfa_start_time from session
-                if 'mfa_start_time' in request.session:
-                    del request.session['mfa_start_time']
-
-                response = HttpResponseRedirect(reverse('page.index'))
-                # If mfaProvider requests to keep MFA code on client, create a mfacookie for this user
-                if (
-                    mfaProvider.remember_device > 0
-                    and form.cleaned_data['remember'] is True
-                ):
-                    response.set_cookie(
-                        cookieName,
-                        'true',
-                        max_age=mfaProvider.remember_device * 60 * 60,
-                    )
-
-                return response
-            except exceptions.MFAError as e:
-                logger.error('MFA error: %s', e)
-                return errors.errorView(request, errors.INVALID_MFA_CODE)
-        else:
-            pass  # Will render again the page
-    else:
-        # Make MFA send a code
-        try:
-            mfaInstance.process(userHashValue, mfaIdentifier, validity=validity)
-            # store on session the start time of the MFA process if not already stored
-            if 'mfa_start_time' not in request.session:
-                request.session['mfa_start_time'] = time.time()
-        except Exception:
-            logger.exception('Error processing MFA')
-            return errors.errorView(request, errors.UNKNOWN_ERROR)
-
-    # Compose a nice "XX years, XX months, XX days, XX hours, XX minutes" string from mfaProvider.remember_device
-    remember_device = ''
-    # Remember_device is in hours
-    if mfaProvider.remember_device > 0:
-        # if more than a day, we show days only
-        if mfaProvider.remember_device >= 24:
-            remember_device = _('{} days').format(mfaProvider.remember_device // 24)
-        else:
-            remember_device = _('{} hours').format(mfaProvider.remember_device)
-
-    # Redirect to index, but with MFA data
-    request.session['mfa'] = {
-        'label': label or _('MFA Code'),
-        'validity': validity if validity >= 0 else 0,
-        'remember_device': remember_device,
-    }
-    return index(request)  # Render index with MFA data+    return JsonResponse(getServicesData(request))