# -*- coding: utf-8 -*-
#
# Copyright (c) 2012 Virtual Cable S.L.
# All rights reserved.
#
# Redistribution and use in source and binary forms, with or without modification,
# are permitted provided that the following conditions are met:
#
#    * Redistributions of source code must retain the above copyright notice,
#      this list of conditions and the following disclaimer.
#    * Redistributions in binary form must reproduce the above copyright notice,
#      this list of conditions and the following disclaimer in the documentation
#      and/or other materials provided with the distribution.
#    * Neither the name of Virtual Cable S.L. nor the names of its contributors
#      may be used to endorse or promote products derived from this software
#      without specific prior written permission.
#
# THIS SOFTWARE IS PROVIDED BY THE COPYRIGHT HOLDERS AND CONTRIBUTORS "AS IS"
# AND ANY EXPRESS OR IMPLIED WARRANTIES, INCLUDING, BUT NOT LIMITED TO, THE
# IMPLIED WARRANTIES OF MERCHANTABILITY AND FITNESS FOR A PARTICULAR PURPOSE ARE
# DISCLAIMED. IN NO EVENT SHALL THE COPYRIGHT HOLDER OR CONTRIBUTORS BE LIABLE
# FOR ANY DIRECT, INDIRECT, INCIDENTAL, SPECIAL, EXEMPLARY, OR CONSEQUENTIAL
# DAMAGES (INCLUDING, BUT NOT LIMITED TO, PROCUREMENT OF SUBSTITUTE GOODS OR
# SERVICES; LOSS OF USE, DATA, OR PROFITS; OR BUSINESS INTERRUPTION) HOWEVER
# CAUSED AND ON ANY THEORY OF LIABILITY, WHETHER IN CONTRACT, STRICT LIABILITY,
# OR TORT (INCLUDING NEGLIGENCE OR OTHERWISE) ARISING IN ANY WAY OUT OF THE USE
# OF THIS SOFTWARE, EVEN IF ADVISED OF THE POSSIBILITY OF SUCH DAMAGE.
"""
@author: Adolfo Gómez, dkmaster at dkmon dot com
"""
from __future__ import unicode_literals

import logging

from .login import login, logout, customAuth
from .index import index, about
from .prefs import prefs
from .service import transportOwnLink, transportIcon, clientEnabler, serviceImage, release
from .auth import authCallback, authInfo, ticketAuth
from .download import download
from .client_download import client_downloads, plugin_detection
from .js import jsCatalog
from .images import image
from ..errors import error
from .file_storage import file_storage

<<<<<<< HEAD
__updated__ = '2017-10-20'
=======
__updated__ = '2017-10-26'
>>>>>>> c5b9233d

logger = logging.getLogger(__name__)<|MERGE_RESOLUTION|>--- conflicted
+++ resolved
@@ -40,14 +40,9 @@
 from .download import download
 from .client_download import client_downloads, plugin_detection
 from .js import jsCatalog
+from ..errors import error
 from .images import image
-from ..errors import error
 from .file_storage import file_storage
 
-<<<<<<< HEAD
-__updated__ = '2017-10-20'
-=======
-__updated__ = '2017-10-26'
->>>>>>> c5b9233d
 
 logger = logging.getLogger(__name__)