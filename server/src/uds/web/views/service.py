--- conflicted
+++ resolved
@@ -30,7 +30,7 @@
 '''
 from __future__ import unicode_literals
 
-__updated__ = '2015-04-01'
+__updated__ = '2015-04-16'
 
 from django.utils.translation import ugettext as _
 from django.http import HttpResponse, HttpResponseRedirect
@@ -59,12 +59,11 @@
 
 logger = logging.getLogger(__name__)
 
-__updated__ = '2015-04-16'
+__updated__ = '2015-02-22'
 
 
 def getService(request, idService, idTransport, doTest=True):
     kind, idService = idService[0], idService[1:]
-<<<<<<< HEAD
 
     logger.debug('Kind of service: {0}, idService: {1}'.format(kind, idService))
     if kind == 'A':  # This is an assigned service
@@ -87,6 +86,10 @@
 
     # Ensures that the transport is allowed for this service
     if trans not in ads.deployed_service.transports.all():
+        raise InvalidServiceException()
+
+    # If transport is not available for the request IP...
+    if trans.validForIp(request.ip) is False:
         raise InvalidServiceException()
 
     if doTest is False:
@@ -106,46 +109,6 @@
                 log.doLog(ads, log.INFO, "User service ready", log.WEB)
                 UserServiceManager.manager().notifyPreconnect(ads, itrans.processedUser(ads, request.user), itrans.protocol)
                 return (ip, ads, iads, trans, itrans)
-=======
-    try:
-        logger.debug('Kind of service: {0}, idService: {1}'.format(kind, idService))
-        if kind == 'A':  # This is an assigned service
-            ads = UserService.objects.get(uuid=idService)
-        else:
-            ds = DeployedService.objects.get(uuid=idService)
-            # We first do a sanity check for this, if the user has access to this service
-            # If it fails, will raise an exception
-            ds.validateUser(request.user)
-            # Now we have to locate an instance of the service, so we can assign it to user.
-            ads = UserServiceManager.manager().getAssignationForUser(ds, request.user)
-
-        if ads.isInMaintenance() is True:
-            raise ServiceInMaintenanceMode()
-
-        logger.debug('Found service: {0}'.format(ads))
-        trans = Transport.objects.get(uuid=idTransport)
-        if trans.validForIp(request.ip) is False:
-            raise InvalidServiceException()
-
-        # Test if the service is ready
-        if ads.isReady():
-            log.doLog(ads, log.INFO, "User {0} from {1} has initiated access".format(request.user.name, request.ip), log.WEB)
-            # If ready, show transport for this service, if also ready ofc
-            iads = ads.getInstance()
-            ip = iads.getIp()
-            events.addEvent(ads.deployed_service, events.ET_ACCESS, username=request.user.name, srcip=request.ip, dstip=ip, uniqueid=ads.unique_id)
-            if ip is not None:
-                itrans = trans.getInstance()
-                if itrans.isAvailableFor(ip):
-                    ads.setConnectionSource(request.ip, 'unknown')
-                    log.doLog(ads, log.INFO, "User service ready, rendering transport", log.WEB)
-                    transportHtml = itrans.renderForHtml(ads, trans, ip, OsDetector.getOsFromRequest(request), request.user, webPassword(request))
-                    UserServiceManager.manager().notifyPreconnect(ads, itrans.processedUser(ads, request.user), itrans.protocol)
-                    return render_to_response(theme.template('show_transport.html'), {'transport': transportHtml, 'nolang': True}, context_instance=RequestContext(request))
-                else:
-                    log.doLog(ads, log.WARN, "User service is not accessible (ip {0})".format(ip), log.TRANSPORT)
-                    logger.debug('Transport is not ready for user service {0}'.format(ads))
->>>>>>> 95b8969f
             else:
                 log.doLog(ads, log.WARN, "User service is not accessible (ip {0})".format(ip), log.TRANSPORT)
                 logger.debug('Transport is not ready for user service {0}'.format(ads))
