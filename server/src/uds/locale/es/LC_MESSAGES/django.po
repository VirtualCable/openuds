--- conflicted
+++ resolved
@@ -13,15 +13,9 @@
 msgstr ""
 "Project-Id-Version: OpenUDS\n"
 "Report-Msgid-Bugs-To: \n"
-<<<<<<< HEAD
-"POT-Creation-Date: 2016-06-07 18:10+0200\n"
-"PO-Revision-Date: 2016-06-07 10:26+0000\n"
+"POT-Creation-Date: 2016-07-26 14:56+0200\n"
+"PO-Revision-Date: 2016-07-26 11:44+0000\n"
 "Last-Translator: Adolfo Gómez <dkmaster@dkmon.com>\n"
-=======
-"POT-Creation-Date: 2016-07-26 13:26+0200\n"
-"PO-Revision-Date: 2016-04-21 08:30+0000\n"
-"Last-Translator: blafuente <blafuente@virtualcable.es>\n"
->>>>>>> ec95f27e
 "Language-Team: Spanish (http://www.transifex.com/openuds/openuds/language/"
 "es/)\n"
 "Language: es\n"
@@ -30,20 +24,20 @@
 "Content-Transfer-Encoding: 8bit\n"
 "Plural-Forms: nplurals=2; plural=(n != 1);\n"
 
-#: REST/methods/actor.py:94 REST/methods/client.py:92
+#: REST/methods/actor.py:97 REST/methods/client.py:92
 #: REST/methods/client.py:109
 msgid "Correct"
 msgstr "Correcto"
 
-#: REST/methods/actor.py:104
+#: REST/methods/actor.py:107
 msgid "Invalid key"
 msgstr "Clave no válida"
 
-#: REST/methods/actor.py:166
+#: REST/methods/actor.py:172
 msgid "Unmanaged host"
 msgstr "Host no administrado"
 
-#: REST/methods/actor.py:198 web/errors.py:79
+#: REST/methods/actor.py:204 web/errors.py:79
 msgid "User service not found"
 msgstr "Servicio de usuario no encontrado"
 
@@ -1783,27 +1777,27 @@
 "máquinas y notifica los estados)"
 
 #: osmanagers/LinuxOsManager/LinuxOsManager.py:59
-#: osmanagers/WindowsOsManager/WindowsOsManager.py:50
+#: osmanagers/WindowsOsManager/WindowsOsManager.py:53
 msgid "On Logout"
 msgstr "Al salir"
 
 #: osmanagers/LinuxOsManager/LinuxOsManager.py:62
-#: osmanagers/WindowsOsManager/WindowsOsManager.py:53
+#: osmanagers/WindowsOsManager/WindowsOsManager.py:56
 msgid "What to do when user logs out from service"
 msgstr "Qué hacer cuando el usuario cierra la sesión del servicio"
 
 #: osmanagers/LinuxOsManager/LinuxOsManager.py:64
-#: osmanagers/WindowsOsManager/WindowsOsManager.py:55
+#: osmanagers/WindowsOsManager/WindowsOsManager.py:58
 msgid "Keep service assigned"
 msgstr "Mantener el servicio asignado"
 
 #: osmanagers/LinuxOsManager/LinuxOsManager.py:65
-#: osmanagers/WindowsOsManager/WindowsOsManager.py:56
+#: osmanagers/WindowsOsManager/WindowsOsManager.py:59
 msgid "Remove service"
 msgstr "Eliminar servicio"
 
 #: osmanagers/LinuxOsManager/LinuxOsManager.py:70
-#: osmanagers/WindowsOsManager/WindowsOsManager.py:62
+#: osmanagers/WindowsOsManager/WindowsOsManager.py:65
 msgid "Max.Idle time"
 msgstr "Tiempo máx de inactividad"
 
@@ -2014,11 +2008,11 @@
 msgid "Must provide a password for the account!!!"
 msgstr "¡Debe indicar una contraseña para la cuenta!"
 
-#: osmanagers/WindowsOsManager/WindowsOsManager.py:43
+#: osmanagers/WindowsOsManager/WindowsOsManager.py:46
 msgid "Windows Basic OS Manager"
 msgstr "OS Manager para Windows Básico"
 
-#: osmanagers/WindowsOsManager/WindowsOsManager.py:45
+#: osmanagers/WindowsOsManager/WindowsOsManager.py:48
 msgid ""
 "Os Manager to control windows machines without domain. (Basically renames "
 "machine)"
@@ -2026,7 +2020,7 @@
 "OS Manager para controlar máquinas Windows sin dominio. (Básicamente "
 "renombra las máquinas)"
 
-#: osmanagers/WindowsOsManager/WindowsOsManager.py:67
+#: osmanagers/WindowsOsManager/WindowsOsManager.py:70
 msgid ""
 "Maximum idle time (in seconds) before session is automaticatlly closed to "
 "the user (<= 0 means no max. idle time)"
@@ -2035,11 +2029,11 @@
 "automáticamente para el usuario (< = 0 significa sin tiempo máx. de "
 "inactividad)"
 
-#: osmanagers/WindowsOsManager/WindowsOsManager.py:76
+#: osmanagers/WindowsOsManager/WindowsOsManager.py:79
 msgid "Length must be numeric!!"
 msgstr "¡La longitud debe ser numérica!"
 
-#: osmanagers/WindowsOsManager/WindowsOsManager.py:78
+#: osmanagers/WindowsOsManager/WindowsOsManager.py:81
 msgid "Length must be betwen 1 and 6"
 msgstr "La longitud debe estar entre 1 y 6"
 
@@ -2492,10 +2486,6 @@
 #: services/OpenStack/Provider.py:108
 #: services/Vmware_enterprise/ServiceProviderVC.py:35
 #: services/Xen/XenProvider.py:102
-<<<<<<< HEAD
-=======
-#| msgid "Maximum number of concurrently removing VMs"
->>>>>>> ec95f27e
 msgid "Maximum number of concurrently creating VMs"
 msgstr "Número máximo de forma simultánea creación de VMs"
 
@@ -2519,10 +2509,6 @@
 msgstr "Número máximo de VMs que se pueden eliminar al mismo tiempo "
 
 #: services/Nutanix_enterprise/NutanixProvider.py:31
-<<<<<<< HEAD
-=======
-#| msgid "Nutanix Acropolis Provider (Experimental)"
->>>>>>> ec95f27e
 msgid "Nutanix Acropolis Platform Provider"
 msgstr "Proveedor de plataforma Nutanix Acrópolis"
 
@@ -2560,18 +2546,10 @@
 msgstr "Conexión funciona bien"
 
 #: services/Nutanix_enterprise/NutanixService.py:21
-<<<<<<< HEAD
-=======
-#| msgid "Nutanix Acropolis Server IP or Hostname"
->>>>>>> ec95f27e
 msgid "Nutanix Acropolis Service"
 msgstr "Servicio Nutanix Acrópolis"
 
 #: services/Nutanix_enterprise/NutanixService.py:23
-<<<<<<< HEAD
-=======
-#| msgid "Nutanix KVM based service"
->>>>>>> ec95f27e
 msgid "Nutanix Acropolis based service"
 msgstr "Servicio basado en Nutanix Acrópolis"
 
@@ -2630,10 +2608,6 @@
 msgstr "Memoria física garantizada para las máquinas"
 
 #: services/OVirt/OVirtLinkedService.py:167
-<<<<<<< HEAD
-=======
-#| msgid "UDS"
->>>>>>> ec95f27e
 msgid "USB"
 msgstr "USB"
 
@@ -2885,27 +2859,14 @@
 msgstr "Lista de IPS"
 
 #: services/PhysicalMachines/IPMachinesService.py:51
-<<<<<<< HEAD
-=======
-#| msgid "Base machine for this service"
->>>>>>> ec95f27e
 msgid "Static IP machines service"
 msgstr "Servicio de máquinas IP estática"
 
 #: services/PhysicalMachines/IPMachinesService.py:53
-<<<<<<< HEAD
 msgid "This service provides access to POWERED-ON Machines by IP"
 msgstr "Este servicio proporciona acceso a las máquinas de POWERED-ON por IP"
 
-#: services/RDS_enterprise/RDSProvider.py:28
-=======
-#| msgid "This service provides access to POWERED-ON Machines by ip"
-msgid "This service provides access to POWERED-ON Machines by IP"
-msgstr "Este servicio proporciona acceso a las máquinas de POWERED-ON por IP"
-
 #: services/RDS_enterprise/RDSProvider.py:31
-#| msgid "RDS Provider (Experimental)"
->>>>>>> ec95f27e
 msgid "RDS Platform Provider (Experimental)"
 msgstr "Proveedor de plataforma RDS (Experimental)"
 
@@ -2942,18 +2903,10 @@
 msgstr "No se ha comprobado nada, pero todo salió bien..."
 
 #: services/RDS_enterprise/RDSService.py:20
-<<<<<<< HEAD
-=======
-#| msgid "RDS RemoteAPP (Experimental)"
->>>>>>> ec95f27e
 msgid "RDS Platform RemoteAPP (Experimental)"
 msgstr "RemoteAPP de plataforma RDS (Experimental)"
 
 #: services/RDS_enterprise/RDSService.py:22
-<<<<<<< HEAD
-=======
-#| msgid "RDS RemoteAPP based service"
->>>>>>> ec95f27e
 msgid "RDS Platform RemoteAPP based service"
 msgstr "Servicio de RDS plataforma RemoteAPP basados"
 
@@ -3108,10 +3061,6 @@
 msgstr "Publicación de UDS para {0} creado en {1}"
 
 #: services/Vmware_enterprise/ServiceProviderVC.py:29
-<<<<<<< HEAD
-=======
-#| msgid "VMWare VC Server IP or Hostname"
->>>>>>> ec95f27e
 msgid "VMWare VCenter Server IP or Hostname"
 msgstr "VMWare VCenter Server IP o nombre de host"
 
@@ -3140,10 +3089,6 @@
 "00:50:56:00:00:00-00:50:56:3F:FF:FF"
 
 #: services/Vmware_enterprise/ServiceProviderVC.py:46
-<<<<<<< HEAD
-=======
-#| msgid "Xenserver Platform Provider"
->>>>>>> ec95f27e
 msgid "VMWare VCenter Platform Provider"
 msgstr "Proveedor de plataformas de VMWare VCenter"
 
@@ -3160,10 +3105,6 @@
 msgstr "Parámetros de conexión ok"
 
 #: services/Vmware_enterprise/VCLinkedCloneService.py:32
-<<<<<<< HEAD
-=======
-#| msgid "VMWare Linked clone base"
->>>>>>> ec95f27e
 msgid "VMWare VCenter Platform Linked clone"
 msgstr "VMWare VCenter plataforma vinculados clon"
 
@@ -3221,23 +3162,12 @@
 msgstr "Máquina base para este servicio"
 
 #: services/Vmware_enterprise/VCLinkedCloneService.py:85
-<<<<<<< HEAD
-=======
-#| msgid ""
-#| "If more than 1 interface is found in machine, use one on this network as "
-#| "main"
->>>>>>> ec95f27e
 msgid ""
 "If more than one interface is found in machine, use the first found on this "
 "network as main"
 msgstr ""
-<<<<<<< HEAD
 "Si más de una interfaz se encuentra en la máquina, utilice el primero "
 "encontrado en este red como principal"
-=======
-"Si más de una interfaz se encuentra en la máquina, utilice el primero encontrado en este "
-"red como principal"
->>>>>>> ec95f27e
 
 #: services/Vmware_enterprise/VCLinkedCloneService.py:86
 msgid "Clones Folder"
@@ -3759,17 +3689,10 @@
 msgstr "UDS ha sido desarrollado utilizando estos componentes:"
 
 #: templates/uds/html5/about.html:40
-<<<<<<< HEAD
 msgid "If you find that we missed any component, please let us know"
 msgstr ""
 "Si usted encuentra que perdimos cualquier componente, por favor háganoslo "
 "saber"
-=======
-#| msgid ""
-#| "If you found that we missed to mention any component, please let us know"
-msgid "If you find that we missed any component, please let us know"
-msgstr "Si usted encuentra que perdimos cualquier componente, por favor háganoslo saber"
->>>>>>> ec95f27e
 
 #: templates/uds/html5/about.html:41
 #: templates/uds/html5/service_not_ready.html:21
@@ -3803,13 +3726,15 @@
 msgstr "O descargar otra versión"
 
 #: templates/uds/html5/download_client.html:15
-#: templates/uds/semantic/download_client.html:15
+#| msgid ""
+#| "In case that your platform has been incorrectly detected, you can "
+#| "download manually the version required for your Operating System"
 msgid ""
 "If your platform couldn’t be detected correctly, you can manually download "
 "the version required for your Operating System."
 msgstr ""
-"Si su plataforma no se detecta correctamente, usted puede descargar "
-"manualmente la versión para tu sistema operativo."
+"Si su plataforma no se detecta correctamente, usted puede descargar manualmente "
+"la versión para tu sistema operativo."
 
 #: templates/uds/html5/download_client.html:19
 #: templates/uds/semantic/download_client.html:19
@@ -3827,7 +3752,9 @@
 msgstr "Plugin UDS Mac OSX (> 10.5) "
 
 #: templates/uds/html5/download_client.html:35
-#: templates/uds/semantic/download_client.html:35
+#| msgid ""
+#| "If you already have UDS Plugin installed but this message persists to "
+#| "appear, you can disable automatic detection here"
 msgid ""
 "If you already have UDS Plugin installed and you can still see this message, "
 "you can disable automatic detection here."
@@ -3855,13 +3782,15 @@
 "página no se volverá a activar si no tiene el plugin instalado."
 
 #: templates/uds/html5/download_client.html:45
-#: templates/uds/semantic/download_client.html:45
+#| msgid ""
+#| "In this case, you will have to manually download the plugin by using the "
+#| "menu on upper right corner."
 msgid ""
 "Hence, you will have to manually download the plugin by using the menu on "
 "upper right corner."
 msgstr ""
-"Por lo tanto, usted tendrá que descargar manualmente el plugin mediante el "
-"menú en esquina superior derecha."
+"Por lo tanto, usted tendrá que descargar manualmente el plugin mediante el menú en "
+"esquina superior derecha."
 
 #: templates/uds/html5/download_client.html:47
 #: templates/uds/semantic/download_client.html:47
@@ -4123,7 +4052,6 @@
 msgstr "Política de privacidad"
 
 #: templates/uds/semantic/about.html:41
-<<<<<<< HEAD
 msgid ""
 "If you found that we missed to mention any component, please let us know"
 msgstr ""
@@ -4178,44 +4106,6 @@
 msgstr "Sesión en uso"
 
 #: templates/uds/semantic/tmpl/items.html:13
-=======
-msgid ""
-"If you found that we missed to mention any component, please let us know"
-msgstr ""
-"Si ve que nos hemos dejado algún componente, háganoslo saber, por favor"
-
-#: templates/uds/semantic/index.html:23
-#| msgid "Administrator info panel"
-msgid "Administrator info"
-msgstr "Información del administrador"
-
-#: templates/uds/semantic/index.html:32
-msgid "Browser Info"
-msgstr "Información de navegador"
-
-#: templates/uds/semantic/index.html:124
-#| msgid "This service is in maintenance mode."
-msgid "The service is currently in maintenance and cannot be accessed."
-msgstr "El servicio está actualmente en mantenimiento y no se puede acceder."
-
-#: templates/uds/semantic/login.html:110
-#| msgid "Log out"
-msgid "Log In"
-msgstr "Inicia sesión"
-
-#: templates/uds/semantic/snippets/user-menu.html:10
-#| msgid "Linux UDS plugin"
-msgid "UDS Plugin"
-msgstr "Plugin UDS"
-
-#: templates/uds/semantic/tmpl/items.html:12
-#| msgid "Session"
-msgid "Session in use"
-msgstr "Sesión en uso"
-
-#: templates/uds/semantic/tmpl/items.html:13
-#| msgid "In maintenance"
->>>>>>> ec95f27e
 msgid "Maintenance"
 msgstr "Mantenimiento"
 
@@ -4602,7 +4492,8 @@
 #: transports/RDP/BaseRDPTransport.py:73
 #: transports/RDS_enterprise/BaseRDSTransport.py:73
 msgid "If checked. Linux client will use multimedia parameter for xfreerdp"
-msgstr "Si está marcada. Cliente Linux usará el parámetro multimedia para xfreerdp"
+msgstr ""
+"Si está marcada. Cliente Linux usará el parámetro multimedia para xfreerdp"
 
 #: transports/RDP/BaseRDPTransport.py:74
 #: transports/RDS_enterprise/BaseRDSTransport.py:74
@@ -4611,7 +4502,6 @@
 
 #: transports/RDP/BaseRDPTransport.py:74
 #: transports/RDS_enterprise/BaseRDSTransport.py:74
-#| msgid "If checked, this transport will allow the use of user printers"
 msgid "If checked, Linux client will try to use alsa, pulse if not"
 msgstr "Si, Linux cliente intentará usar alsa, pulso si no"
 
@@ -4636,10 +4526,6 @@
 msgstr "Protocolo de Escritorio Remoto (RDP)"
 
 #: transports/RDS_enterprise/RDSTransport.py:55
-<<<<<<< HEAD
-=======
-#| msgid "RDS Transport (direct)"
->>>>>>> ec95f27e
 msgid "RDS Transport Experimental (direct)"
 msgstr "RDS transporte Experimental (directo)"
 
@@ -4648,10 +4534,6 @@
 msgstr "Transporte RDS para conexión directa"
 
 #: transports/RDS_enterprise/TRDSTransport.py:63
-<<<<<<< HEAD
-=======
-#| msgid "RDS Transport (tunneled)"
->>>>>>> ec95f27e
 msgid "RDS Transport Experimental (tunneled)"
 msgstr "RDS transporte Experimental (tunelizado)"
 
@@ -4766,10 +4648,6 @@
 msgstr "Transporte RGS para la conexión túnel"
 
 #: transports/SPICE/BaseSPICETransport.py:66
-<<<<<<< HEAD
-=======
-#| msgid "Empty creds"
->>>>>>> ec95f27e
 msgid "Empty credentials"
 msgstr "Credenciales de vacías"
 
@@ -4783,10 +4661,6 @@
 "este archivo)."
 
 #: transports/SPICE/BaseSPICETransport.py:92
-<<<<<<< HEAD
-=======
-#| msgid "Full Screen"
->>>>>>> ec95f27e
 msgid "Show fullscreen"
 msgstr "Mostrar pantalla completa"
 
@@ -4884,23 +4758,14 @@
 msgid "UDS Plugin preferences"
 msgstr "Preferencias del Plugin UDS"
 
-<<<<<<< HEAD
-#: web/views/index.py:178
-=======
 #: web/views/index.py:179
->>>>>>> ec95f27e
 msgid ""
 "This service is about to be replaced by a new version. Please, close the "
 "session before {} and save all your work to avoid loosing it."
 msgstr ""
-<<<<<<< HEAD
 "Este servicio está a punto de ser reemplazado por una nueva versión. Por "
 "favor, cierre la sesión antes de {} y guarde todo su trabajo para evitar "
 "perderla."
-=======
-"Este servicio está a punto de ser reemplazado por una nueva versión. Por favor, cierre la "
-"sesión antes de {} y guarde todo su trabajo para evitar perderla."
->>>>>>> ec95f27e
 
 #: web/views/service.py:115
 msgid "Service not ready. Please, try again in a while."
