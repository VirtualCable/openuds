# -*- coding: utf-8 -*-

#
# Copyright (c) 2012 Virtual Cable S.L.
# All rights reserved.
#
# Redistribution and use in source and binary forms, with or without modification,
# are permitted provided that the following conditions are met:
#
#    * Redistributions of source code must retain the above copyright notice,
#      this list of conditions and the following disclaimer.
#    * Redistributions in binary form must reproduce the above copyright notice,
#      this list of conditions and the following disclaimer in the documentation
#      and/or other materials provided with the distribution.
#    * Neither the name of Virtual Cable S.L. nor the names of its contributors
#      may be used to endorse or promote products derived from this software
#      without specific prior written permission.
#
# THIS SOFTWARE IS PROVIDED BY THE COPYRIGHT HOLDERS AND CONTRIBUTORS "AS IS"
# AND ANY EXPRESS OR IMPLIED WARRANTIES, INCLUDING, BUT NOT LIMITED TO, THE
# IMPLIED WARRANTIES OF MERCHANTABILITY AND FITNESS FOR A PARTICULAR PURPOSE ARE
# DISCLAIMED. IN NO EVENT SHALL THE COPYRIGHT HOLDER OR CONTRIBUTORS BE LIABLE
# FOR ANY DIRECT, INDIRECT, INCIDENTAL, SPECIAL, EXEMPLARY, OR CONSEQUENTIAL
# DAMAGES (INCLUDING, BUT NOT LIMITED TO, PROCUREMENT OF SUBSTITUTE GOODS OR
# SERVICES; LOSS OF USE, DATA, OR PROFITS; OR BUSINESS INTERRUPTION) HOWEVER
# CAUSED AND ON ANY THEORY OF LIABILITY, WHETHER IN CONTRACT, STRICT LIABILITY,
# OR TORT (INCLUDING NEGLIGENCE OR OTHERWISE) ARISING IN ANY WAY OUT OF THE USE
# OF THIS SOFTWARE, EVEN IF ADVISED OF THE POSSIBILITY OF SUCH DAMAGE.

"""
@author: Adolfo Gómez, dkmaster at dkmon dot com
"""
from __future__ import unicode_literals

from django.utils.translation import ugettext as _
from django.db.models import Q
from django.db import transaction
from uds.core.services.Exceptions import OperationException
from uds.core.util.State import State
from uds.core.util import log
from uds.core.util.Config import GlobalConfig
from uds.core.services.Exceptions import MaxServicesReachedError, ServiceInMaintenanceMode, InvalidServiceException, ServiceNotReadyError, ServiceAccessDeniedByCalendar
from uds.models import ServicePool, UserService, getSqlDatetime, Transport
from uds.core import services
from uds.core.services import Service
from uds.core.util.stats import events

from .userservice.opchecker  import UserServiceOpChecker

import requests
import json
import logging

__updated__ = '2017-10-26'

logger = logging.getLogger(__name__)
traceLogger = logging.getLogger('traceLog')


class UserServiceManager(object):
    _manager = None

    def __init__(self):
        pass

    @staticmethod
    def manager():
        if UserServiceManager._manager is None:
            UserServiceManager._manager = UserServiceManager()
        return UserServiceManager._manager

    @staticmethod
    def getCacheStateFilter(level):
        return Q(cache_level=level) & UserServiceManager.getStateFilter()

    @staticmethod
    def getStateFilter():
        return Q(state__in=[State.PREPARING, State.USABLE])

    def __checkMaxDeployedReached(self, deployedService):
        """
        Checks if maxDeployed for the service has been reached, and, if so,
        raises an exception that no more services of this kind can be reached
        """
        serviceInstance = deployedService.service.getInstance()
        # Early return, so no database count is needed
        if serviceInstance.maxDeployed == Service.UNLIMITED:
            return

        numberOfServices = deployedService.userServices.filter(state__in=[State.PREPARING, State.USABLE]).count()

        if serviceInstance.maxDeployed <= numberOfServices:
            raise MaxServicesReachedError('Max number of allowed deployments for service reached')

    def __createCacheAtDb(self, deployedServicePublication, cacheLevel):
        """
        Private method to instatiate a cache element at database with default states
        """
        # Checks if maxDeployed has been reached and if so, raises an exception
        self.__checkMaxDeployedReached(deployedServicePublication.deployed_service)
        now = getSqlDatetime()
        return deployedServicePublication.userServices.create(cache_level=cacheLevel, state=State.PREPARING, os_state=State.PREPARING,
                                                              state_date=now, creation_date=now, data='',
                                                              deployed_service=deployedServicePublication.deployed_service,
                                                              user=None, in_use=False)

    def __createAssignedAtDb(self, deployedServicePublication, user):
        """
        Private method to instatiate an assigned element at database with default state
        """
        self.__checkMaxDeployedReached(deployedServicePublication.deployed_service)
        now = getSqlDatetime()
        return deployedServicePublication.userServices.create(cache_level=0, state=State.PREPARING, os_state=State.PREPARING,
                                                              state_date=now, creation_date=now, data='',
                                                              deployed_service=deployedServicePublication.deployed_service,
                                                              user=user, in_use=False)

    def __createAssignedAtDbForNoPublication(self, deployedService, user):
        """
        __createCacheAtDb and __createAssignedAtDb uses a publication for create the UserService.
        There is cases where deployed services do not have publications (do not need them), so we need this method to create
        an UserService with no publications, and create them from an DeployedService
        """
        self.__checkMaxDeployedReached(deployedService)
        now = getSqlDatetime()
        return deployedService.userServices.create(cache_level=0, state=State.PREPARING, os_state=State.PREPARING,
                                                   state_date=now, creation_date=now, data='', publication=None, user=user, in_use=False)

    def createCacheFor(self, deployedServicePublication, cacheLevel):
        """
        Creates a new cache for the deployed service publication at level indicated
        """
        logger.debug('Creating a new cache element at level {0} for publication {1}'.format(cacheLevel, deployedServicePublication))
        cache = self.__createCacheAtDb(deployedServicePublication, cacheLevel)
        ci = cache.getInstance()
        state = ci.deployForCache(cacheLevel)

        UserServiceOpChecker.checkAndUpdateState(cache, ci, state)
        return cache

    def createAssignedFor(self, ds, user):
        """
        Creates a new assigned deployed service for the publication and user indicated
        """
        if ds.service.getType().publicationType is not None:
            dsp = ds.activePublication()
            logger.debug('Creating a new assigned element for user {0} por publication {1}'.format(user, dsp))
            assigned = self.__createAssignedAtDb(dsp, user)
        else:
            logger.debug('Creating a new assigned element for user {0}'.format(user))
            assigned = self.__createAssignedAtDbForNoPublication(ds, user)

        ai = assigned.getInstance()
        state = ai.deployForUser(user)

        UserServiceOpChecker.makeUnique(assigned, ai, state)

        return assigned

    def createAssignable(self, ds, deployed, user):
        """
        Creates an assignable service
        """
        now = getSqlDatetime()
        assignable = ds.userServices.create(cache_level=0, state=State.PREPARING, os_state=State.PREPARING,
                                            state_date=now, creation_date=now, data='', user=user, in_use=False)
        state = deployed.deployForUser(user)
        try:
            UserServiceOpChecker.makeUnique(assignable, deployed, state)
        except Exception as e:
            logger.exception("Exception {0}".format(e))
        logger.debug("Assignable: {0}".format(assignable))
        return assignable

    def moveToLevel(self, cache, cacheLevel):
        """
        Moves a cache element from one level to another
        @return: cache element
        """
        cache = UserService.objects.get(id=cache.id)
        logger.debug('Moving cache {0} to level {1}'.format(cache, cacheLevel))
        ci = cache.getInstance()
        state = ci.moveToCache(cacheLevel)
        cache.cache_level = cacheLevel
        logger.debug('Service State: {0} {1} {2}'.format(State.toString(state), State.toString(cache.state), State.toString(cache.os_state)))
        if State.isRuning(state) and cache.isUsable():
            cache.setState(State.PREPARING)

        UserServiceOpChecker.makeUnique(cache, ci, state)

    def cancel(self, uService):
        """
        Cancels a user service creation
        @return: the Uservice canceling
        """
        uService = UserService.objects.get(pk=uService.id)
        logger.debug('Canceling uService {0} creation'.format(uService))
        if uService.isPreparing() is False:
            logger.info('Cancel requested for a non running operation, performing removal instead')
            return self.remove(uService)

        ui = uService.getInstance()
        # We simply notify service that it should cancel operation
        state = ui.cancel()
        uService.updateData(ui)
        uService.setState(State.CANCELING)
        UserServiceOpChecker.makeUnique(uService, ui, state)
        return uService

    def remove(self, uService):
        """
        Removes a uService element
        @return: the uService removed (marked for removal)
        """
        with transaction.atomic():
            uService = UserService.objects.select_for_update().get(id=uService.id)
            logger.debug('Removing uService {0}'.format(uService))
            if uService.isUsable() is False and State.isRemovable(uService.state) is False:
                raise OperationException(_('Can\'t remove a non active element'))
            uService.setState(State.REMOVING)
            logger.debug("***** The state now is {}".format(State.toString(uService.state)))
            uService.setInUse(False)  # For accounting, ensure that it is not in use right now
            uService.save()

        ci = uService.getInstance()
        state = ci.destroy()

        UserServiceOpChecker.makeUnique(uService, ci, state)

    def removeOrCancel(self, uService):
        if uService.isUsable() or State.isRemovable(uService.state):
            return self.remove(uService)
        elif uService.isPreparing():
            return self.cancel(uService)
        else:
            raise OperationException(_('Can\'t remove nor cancel {0} cause its states don\'t allow it'))

    def removeInfoItems(self, dsp):
        with transaction.atomic():
            dsp.cachedDeployedService.filter(state__in=State.INFO_STATES).delete()

    def getExistingAssignationForUser(self, ds, user):
        existing = ds.assignedUserServices().filter(user=user, state__in=State.VALID_STATES, deployed_service__visible=True)
        lenExisting = existing.count()
        if lenExisting > 0:  # Already has 1 assigned
            logger.debug('Found assigned service from {0} to user {1}'.format(ds, user.name))
            return existing[0]
            # if existing[0].state == State.ERROR:
            #    if lenExisting > 1:
            #        return existing[1]
            # else:
            #    return existing[0]
        return None

    def getAssignationForUser(self, ds, user):

        if ds.service.getInstance().spawnsNew is False:
            assignedUserService = self.getExistingAssignationForUser(ds, user)
        else:
            assignedUserService = None

        # If has an assigned user service, returns this without any more work
        if assignedUserService is not None:
            return assignedUserService

        # Now try to locate 1 from cache already "ready" (must be usable and at level 1)
        with transaction.atomic():
            cache = ds.cachedUserServices().select_for_update().filter(cache_level=services.UserDeployment.L1_CACHE, state=State.USABLE, os_state=State.USABLE)[:1]
            if len(cache) == 0:
                cache = ds.cachedUserServices().select_for_update().filter(cache_level=services.UserDeployment.L1_CACHE, state=State.USABLE)[:1]
            if len(cache) > 0:
                cache = cache[0]
                cache.assignToUser(user)
                cache.save()  # Store assigned ASAP, we do not know how long assignToUser method of instance will take
            else:
                cache = None

        # Out of atomic transaction
        if cache is not None:
            logger.debug('Found a cached-ready service from {0} for user {1}, item {2}'.format(ds, user, cache))
            events.addEvent(ds, events.ET_CACHE_HIT, fld1=ds.cachedUserServices().filter(cache_level=services.UserDeployment.L1_CACHE, state=State.USABLE).count())
            ci = cache.getInstance()  # User Deployment instance
            ci.assignToUser(user)
            cache.updateData(ci)
            cache.save()
            return cache

        # Cache missed

        # Now find if there is a preparing one
        with transaction.atomic():
            cache = ds.cachedUserServices().select_for_update().filter(cache_level=services.UserDeployment.L1_CACHE, state=State.PREPARING)[:1]
            if len(cache) > 0:
                cache = cache[0]
                cache.assignToUser(user)
                cache.save()
            else:
                cache = None

        # Out of atomic transaction
        if cache is not None:
            logger.debug('Found a cached-preparing service from {0} for user {1}, item {2}'.format(ds, user, cache))
            events.addEvent(ds, events.ET_CACHE_MISS, fld1=ds.cachedUserServices().filter(cache_level=services.UserDeployment.L1_CACHE, state=State.PREPARING).count())
            ci = cache.getInstance()  # User Deployment instance
            ci.assignToUser(user)
            cache.updateData(ci)
            cache.save()
            return cache

        # Can't assign directly from L2 cache... so we check if we can create e new service in the limits requested
        ty = ds.service.getType()
        if ty.usesCache is True:
            # inCacheL1 = ds.cachedUserServices().filter(UserServiceManager.getCacheStateFilter(services.UserDeployment.L1_CACHE)).count()
            inAssigned = ds.assignedUserServices().filter(UserServiceManager.getStateFilter()).count()
            # totalL1Assigned = inCacheL1 + inAssigned
            if inAssigned >= ds.max_srvs:  # cacheUpdater will drop necesary L1 machines, so it's not neccesary to check against inCacheL1
                raise MaxServicesReachedError()
        # Can create new service, create it
        events.addEvent(ds, events.ET_CACHE_MISS, fld1=0)
        return self.createAssignedFor(ds, user)

    def getServicesInStateForProvider(self, provider_id, state):
        """
        Returns the number of services of a service provider in the state indicated
        """
        return UserService.objects.filter(deployed_service__service__provider__id=provider_id, state=state).count()

    def canRemoveServiceFromDeployedService(self, ds):
        """
        checks if we can do a "remove" from a deployed service
        serviceIsntance is just a helper, so if we already have unserialized deployedService
        """
        removing = self.getServicesInStateForProvider(ds.service.provider_id, State.REMOVING)
        serviceInstance = ds.service.getInstance()
        if removing >= serviceInstance.parent().getMaxRemovingServices() and serviceInstance.parent().getIgnoreLimits() is False:
            return False
        return True

    def canInitiateServiceFromDeployedService(self, ds):
        """
        Checks if we can start a new service
        """
        preparing = self.getServicesInStateForProvider(ds.service.provider_id, State.PREPARING)
        serviceInstance = ds.service.getInstance()
        if preparing >= serviceInstance.parent().getMaxPreparingServices() and serviceInstance.parent().getIgnoreLimits() is False:
            return False
        return True

    def isReady(self, uService):
        UserService.objects.update()
        uService = UserService.objects.get(id=uService.id)
        logger.debug('Checking ready of {0}'.format(uService))
        if uService.state != State.USABLE or uService.os_state != State.USABLE:
            logger.debug('State is not usable for {0}'.format(uService))
            return False
        logger.debug('Service {0} is usable, checking it via setReady'.format(uService))
        ui = uService.getInstance()
        state = ui.setReady()
        logger.debug('State: {0}'.format(state))
        uService.updateData(ui)
        if state == State.FINISHED:
            uService.save()
            return True
        uService.setState(State.PREPARING)
        UserServiceOpChecker.makeUnique(uService, ui, state)
        return False

    def notifyPreconnect(self, uService, userName, protocol):

        proxy = uService.deployed_service.proxy

        url = uService.getCommsUrl()
        if url is None:
            logger.debug('No notification is made because agent does not supports notifications')
            return

        url += '/preConnect'

        try:
            data = {'user': userName, 'protocol': protocol}
            if proxy is not None:
                r = proxy.doProxyRequest(url=url, data=data, timeout=2)
            else:
                r = requests.post(url,
                                  data=json.dumps(data),
                                  headers={'content-type': 'application/json'},
                                  verify=False,
                                  timeout=2)
            r = json.loads(r.content)
            logger.debug('Sent pre connection to client using {}: {}'.format(url, r))
            # In fact we ignore result right now
        except Exception as e:
            logger.info('preConnection failed: {}. Check connection on destination machine: {}'.format(e, url))

    def checkUuid(self, uService):

        proxy = uService.deployed_service.proxy

        url = uService.getCommsUrl()

        if url is None:
            logger.debug('No uuid to retrieve because agent does not supports notifications')
            return True  # UUid is valid because it is not supported checking it

        version = uService.getProperty('actor_version', '')
        # Just for 2.0 or newer, previous actors will not support this method.
        # Also externally supported agents will not support this method (as OpenGnsys)
        if '-' in version or version < '2.0.0':
            return True

        url += '/uuid'

        try:
            if proxy is not None:
                r = proxy.doProxyRequest(url=url, timeout=5)
            else:
                r = requests.get(url, verify=False, timeout=5)
            uuid = json.loads(r.content)
            if uuid != uService.uuid:
                logger.info('The requested machine has uuid {} and the expected was {}'.format(uuid, uService.uuid))
                return False

            logger.debug('Got uuid from machine: {} {} {}'.format(url, uuid, uService.uuid))
            # In fact we ignore result right now
        except Exception as e:
            logger.info('Get uuid failed: {}. Check connection on destination machine: {}'.format(e, url))
            # return True

        return True

    def sendScript(self, uService, script):
        """
        If allowed, send script to user service
        """
        proxy = uService.deployed_service.proxy

        # logger.debug('Senging script: {}'.format(script))
        url = uService.getCommsUrl()
        if url is None:
            logger.error('Can\'t connect with actor (no actor or legacy actor)')
            return
        url += '/script'

        try:
            data = {'script': script}
            if proxy is not None:
                r = proxy.doProxyRequest(url=url, data=data, timeout=5)
            else:
                r = requests.post(
                    url,
                    data=json.dumps(data),
                    headers={'content-type': 'application/json'},
                    verify=False,
                    timeout=5
                )
            r = json.loads(r.content)
            logger.debug('Sent script to client using {}: {}'.format(url, r))
            # In fact we ignore result right now
        except Exception as e:
            logger.error('Exception caught sending script: {}. Check connection on destination machine: {}'.format(e, url))

        # All done

    def checkForRemoval(self, uService):
        """
        This method is used by UserService when a request for setInUse(False) is made
        This checks that the service can continue existing or not
        """
        remove = False
        # uService = UserService.objects.get(id=uService.id)
        with transaction.atomic():
            uService = UserService.objects.select_for_update().get(id=uService.id)
            if uService.publication is None:
                return
            if uService.publication.id != uService.deployed_service.activePublication().id:
                logger.debug('Old revision of user service, marking as removable: {0}'.format(uService))
                remove = True

        if remove:
            uService.remove()

    def notifyReadyFromOsManager(self, uService, data):
        try:
            ui = uService.getInstance()
            logger.debug('Notifying user service ready state')
            state = ui.notifyReadyFromOsManager(data)
            logger.debug('State: {0}'.format(state))
            uService.updateData(ui)
            if state == State.FINISHED:
                logger.debug('Service is now ready')
                uService.save()
            elif uService.state in (State.USABLE, State.PREPARING):  # We don't want to get active deleting or deleted machines...
                uService.setState(State.PREPARING)
                UserServiceOpChecker.makeUnique(uService, ui, state)
        except Exception as e:
            logger.exception('Unhandled exception on notyfyReady: {}'.format(e))
            uService.setState(State.ERROR)
            return

<<<<<<< HEAD
    def getService(self, user, srcIp, idService, idTransport, doTest=True):
        """
        Get service info from
        """
=======
    def locateUserService(self, user, idService, create=False):
>>>>>>> c5b9233d
        kind, idService = idService[0], idService[1:]

        logger.debug('Kind of service: {0}, idService: {1}'.format(kind, idService))
        userService = None

        if kind == 'A':  # This is an assigned service
            logger.debug('Getting A service {}'.format(idService))
            userService = UserService.objects.get(uuid=idService)
            userService.deployed_service.validateUser(user)
        else:
            ds = ServicePool.objects.get(uuid=idService)
            # We first do a sanity check for this, if the user has access to this service
            # If it fails, will raise an exception
            ds.validateUser(user)

            # Now we have to locate an instance of the service, so we can assign it to user.
            if create:  # getAssignation, if no assignation is found, tries to create one
                userService = self.getAssignationForUser(ds, user)
            else:  # Sometimes maybe we only need to locate the existint user service
                userService = self.getExistingAssignationForUser(ds, user)

        logger.debug('Found service: {0}'.format(userService))
        return userService

    def getService(self, user, srcIp, idService, idTransport, doTest=True):
        '''
        Get service info from
        '''
        userService = self.locateUserService(user, idService, create=True)

        if userService.isInMaintenance() is True:
            raise ServiceInMaintenanceMode()

        # If service is not visible, do not allow it to be used
        if userService.deployed_service.isVisible() is False:
            raise InvalidServiceException()

        if userService.deployed_service.isAccessAllowed() is False:
            raise ServiceAccessDeniedByCalendar()

        if idTransport is None or idTransport == '':  # Find a suitable transport
            for v in userService.deployed_service.transports.order_by('priority'):
                if v.validForIp(srcIp):
                    idTransport = v.uuid
                    break

        try:
            trans = Transport.objects.get(uuid=idTransport)
        except Exception:
            raise InvalidServiceException()

        # Ensures that the transport is allowed for this service
        if trans not in userService.deployed_service.transports.all():
            raise InvalidServiceException()

        # If transport is not available for the request IP...
        if trans.validForIp(srcIp) is False:
            raise InvalidServiceException()

        if user is not None:
            userName = user.name
        else:
            userName = 'unknown'

        if doTest is False:
            # traceLogger.info('GOT service "{}" for user "{}" with transport "{}" (NOT TESTED)'.format(userService.name, userName, trans.name))
            return None, userService, None, trans, None

        serviceNotReadyCode = 0x0001
        ip = 'unknown'
        # Test if the service is ready
        if userService.isReady():
            serviceNotReadyCode = 0x0002
            log.doLog(userService, log.INFO, "User {0} from {1} has initiated access".format(user.name, srcIp), log.WEB)
            # If ready, show transport for this service, if also ready ofc
            iads = userService.getInstance()
            ip = iads.getIp()

            if self.checkUuid(userService) is False:  # Machine is not what is expected
                serviceNotReadyCode = 0x0004
                log.doLog(userService, log.WARN, "User service is not accessible (ip {0})".format(ip), log.TRANSPORT)
                logger.debug('Transport is not ready for user service {0}'.format(userService))
            else:
                events.addEvent(userService.deployed_service, events.ET_ACCESS, username=userName, srcip=srcIp, dstip=ip, uniqueid=userService.unique_id)
                if ip is not None:
                    serviceNotReadyCode = 0x0003
                    itrans = trans.getInstance()
                    if itrans.isAvailableFor(userService, ip):
                        userService.setConnectionSource(srcIp, 'unknown')
                        log.doLog(userService, log.INFO, "User service ready", log.WEB)
                        self.notifyPreconnect(userService, itrans.processedUser(userService, user), itrans.protocol)
                        traceLogger.info('READY on service "{}" for user "{}" with transport "{}" (ip:{})'.format(userService.name, userName, trans.name, ip))
                        return ip, userService, iads, trans, itrans
                    else:
                        message = itrans.getCustomAvailableErrorMsg(userService, ip)
                        log.doLog(userService, log.WARN, message, log.TRANSPORT)
                        logger.debug('Transport is not ready for user service {}:  {}'.format(userService, message))
                else:
                    logger.debug('Ip not available from user service {0}'.format(userService))
        else:
            log.doLog(userService, log.WARN, "User {0} from {1} tried to access, but service was not ready".format(user.name, srcIp), log.WEB)

        traceLogger.error('ERROR {} on service "{}" for user "{}" with transport "{}" (ip:{})'.format(serviceNotReadyCode, userService.name, userName, trans.name, ip))
        raise ServiceNotReadyError(code=serviceNotReadyCode, service=userService, transport=trans)<|MERGE_RESOLUTION|>--- conflicted
+++ resolved
@@ -51,7 +51,6 @@
 import json
 import logging
 
-__updated__ = '2017-10-26'
 
 logger = logging.getLogger(__name__)
 traceLogger = logging.getLogger('traceLog')
@@ -497,14 +496,7 @@
             uService.setState(State.ERROR)
             return
 
-<<<<<<< HEAD
-    def getService(self, user, srcIp, idService, idTransport, doTest=True):
-        """
-        Get service info from
-        """
-=======
     def locateUserService(self, user, idService, create=False):
->>>>>>> c5b9233d
         kind, idService = idService[0], idService[1:]
 
         logger.debug('Kind of service: {0}, idService: {1}'.format(kind, idService))
@@ -530,17 +522,13 @@
         return userService
 
     def getService(self, user, srcIp, idService, idTransport, doTest=True):
-        '''
+        """
         Get service info from
-        '''
+        """
         userService = self.locateUserService(user, idService, create=True)
 
         if userService.isInMaintenance() is True:
             raise ServiceInMaintenanceMode()
-
-        # If service is not visible, do not allow it to be used
-        if userService.deployed_service.isVisible() is False:
-            raise InvalidServiceException()
 
         if userService.deployed_service.isAccessAllowed() is False:
             raise ServiceAccessDeniedByCalendar()
