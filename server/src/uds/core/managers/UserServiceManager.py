# -*- coding: utf-8 -*-

#
# Copyright (c) 2012 Virtual Cable S.L.
# All rights reserved.
#
# Redistribution and use in source and binary forms, with or without modification,
# are permitted provided that the following conditions are met:
#
#    * Redistributions of source code must retain the above copyright notice,
#      this list of conditions and the following disclaimer.
#    * Redistributions in binary form must reproduce the above copyright notice,
#      this list of conditions and the following disclaimer in the documentation
#      and/or other materials provided with the distribution.
#    * Neither the name of Virtual Cable S.L. nor the names of its contributors
#      may be used to endorse or promote products derived from this software
#      without specific prior written permission.
#
# THIS SOFTWARE IS PROVIDED BY THE COPYRIGHT HOLDERS AND CONTRIBUTORS "AS IS"
# AND ANY EXPRESS OR IMPLIED WARRANTIES, INCLUDING, BUT NOT LIMITED TO, THE
# IMPLIED WARRANTIES OF MERCHANTABILITY AND FITNESS FOR A PARTICULAR PURPOSE ARE
# DISCLAIMED. IN NO EVENT SHALL THE COPYRIGHT HOLDER OR CONTRIBUTORS BE LIABLE
# FOR ANY DIRECT, INDIRECT, INCIDENTAL, SPECIAL, EXEMPLARY, OR CONSEQUENTIAL
# DAMAGES (INCLUDING, BUT NOT LIMITED TO, PROCUREMENT OF SUBSTITUTE GOODS OR
# SERVICES; LOSS OF USE, DATA, OR PROFITS; OR BUSINESS INTERRUPTION) HOWEVER
# CAUSED AND ON ANY THEORY OF LIABILITY, WHETHER IN CONTRACT, STRICT LIABILITY,
# OR TORT (INCLUDING NEGLIGENCE OR OTHERWISE) ARISING IN ANY WAY OUT OF THE USE
# OF THIS SOFTWARE, EVEN IF ADVISED OF THE POSSIBILITY OF SUCH DAMAGE.

'''
@author: Adolfo Gómez, dkmaster at dkmon dot com
'''
from __future__ import unicode_literals

from django.utils.translation import ugettext as _
from django.db.models import Q
from django.db import transaction
from uds.core.services.Exceptions import OperationException
from uds.core.util.State import State
from uds.core.util import log
from uds.core.util.Config import GlobalConfig
from uds.core.services.Exceptions import MaxServicesReachedError, ServiceInMaintenanceMode, InvalidServiceException, ServiceNotReadyError, ServiceAccessDeniedByCalendar
from uds.models import ServicePool, UserService, getSqlDatetime, Transport
from uds.core import services
from uds.core.services import Service
from uds.core.util.stats import events

from .userservice.opchecker  import UserServiceOpChecker

import requests
import json
import logging

<<<<<<< HEAD
=======
__updated__ = '2018-02-16'

>>>>>>> ab8faf3e
logger = logging.getLogger(__name__)
traceLogger = logging.getLogger('traceLog')


class UserServiceManager(object):
    _manager = None

    def __init__(self):
        pass

    @staticmethod
    def manager():
        if UserServiceManager._manager is None:
            UserServiceManager._manager = UserServiceManager()
        return UserServiceManager._manager

    @staticmethod
    def getCacheStateFilter(level):
        return Q(cache_level=level) & UserServiceManager.getStateFilter()

    @staticmethod
    def getStateFilter():
        return Q(state__in=[State.PREPARING, State.USABLE])

    def __checkMaxDeployedReached(self, deployedService):
        '''
        Checks if maxDeployed for the service has been reached, and, if so,
        raises an exception that no more services of this kind can be reached
        '''
        serviceInstance = deployedService.service.getInstance()
        # Early return, so no database count is needed
        if serviceInstance.maxDeployed == Service.UNLIMITED:
            return

        numberOfServices = deployedService.userServices.filter(state__in=[State.PREPARING, State.USABLE]).count()

        if serviceInstance.maxDeployed <= numberOfServices:
            raise MaxServicesReachedError('Max number of allowed deployments for service reached')

    def __createCacheAtDb(self, deployedServicePublication, cacheLevel):
        '''
        Private method to instatiate a cache element at database with default states
        '''
        # Checks if maxDeployed has been reached and if so, raises an exception
        self.__checkMaxDeployedReached(deployedServicePublication.deployed_service)
        now = getSqlDatetime()
        return deployedServicePublication.userServices.create(cache_level=cacheLevel, state=State.PREPARING, os_state=State.PREPARING,
                                                              state_date=now, creation_date=now, data='',
                                                              deployed_service=deployedServicePublication.deployed_service,
                                                              user=None, in_use=False)

    def __createAssignedAtDb(self, deployedServicePublication, user):
        '''
        Private method to instatiate an assigned element at database with default state
        '''
        self.__checkMaxDeployedReached(deployedServicePublication.deployed_service)
        now = getSqlDatetime()
        return deployedServicePublication.userServices.create(cache_level=0, state=State.PREPARING, os_state=State.PREPARING,
                                                              state_date=now, creation_date=now, data='',
                                                              deployed_service=deployedServicePublication.deployed_service,
                                                              user=user, in_use=False)

    def __createAssignedAtDbForNoPublication(self, deployedService, user):
        '''
        __createCacheAtDb and __createAssignedAtDb uses a publication for create the UserService.
        There is cases where deployed services do not have publications (do not need them), so we need this method to create
        an UserService with no publications, and create them from an DeployedService
        '''
        self.__checkMaxDeployedReached(deployedService)
        now = getSqlDatetime()
        return deployedService.userServices.create(cache_level=0, state=State.PREPARING, os_state=State.PREPARING,
                                                   state_date=now, creation_date=now, data='', publication=None, user=user, in_use=False)

    def createCacheFor(self, deployedServicePublication, cacheLevel):
        '''
        Creates a new cache for the deployed service publication at level indicated
        '''
        logger.debug('Creating a new cache element at level {0} for publication {1}'.format(cacheLevel, deployedServicePublication))
        cache = self.__createCacheAtDb(deployedServicePublication, cacheLevel)
        ci = cache.getInstance()
        state = ci.deployForCache(cacheLevel)

        UserServiceOpChecker.checkAndUpdateState(cache, ci, state)
        return cache

    def createAssignedFor(self, ds, user):
        '''
        Creates a new assigned deployed service for the publication and user indicated
        '''
        if ds.service.getType().publicationType is not None:
            dsp = ds.activePublication()
            logger.debug('Creating a new assigned element for user {0} por publication {1}'.format(user, dsp))
            assigned = self.__createAssignedAtDb(dsp, user)
        else:
            logger.debug('Creating a new assigned element for user {0}'.format(user))
            assigned = self.__createAssignedAtDbForNoPublication(ds, user)

        ai = assigned.getInstance()
        state = ai.deployForUser(user)

        UserServiceOpChecker.makeUnique(assigned, ai, state)

        return assigned

    def createAssignable(self, ds, deployed, user):
        '''
        Creates an assignable service
        '''
        now = getSqlDatetime()
        assignable = ds.userServices.create(cache_level=0, state=State.PREPARING, os_state=State.PREPARING,
                                            state_date=now, creation_date=now, data='', user=user, in_use=False)
        state = deployed.deployForUser(user)
        try:
            UserServiceOpChecker.makeUnique(assignable, deployed, state)
        except Exception as e:
            logger.exception("Exception {0}".format(e))
        logger.debug("Assignable: {0}".format(assignable))
        return assignable

    def moveToLevel(self, cache, cacheLevel):
        '''
        Moves a cache element from one level to another
        @return: cache element
        '''
        cache = UserService.objects.get(id=cache.id)
        logger.debug('Moving cache {0} to level {1}'.format(cache, cacheLevel))
        ci = cache.getInstance()
        state = ci.moveToCache(cacheLevel)
        cache.cache_level = cacheLevel
        logger.debug('Service State: {0} {1} {2}'.format(State.toString(state), State.toString(cache.state), State.toString(cache.os_state)))
        if State.isRuning(state) and cache.isUsable():
            cache.setState(State.PREPARING)

        UserServiceOpChecker.makeUnique(cache, ci, state)

    def cancel(self, uService):
        '''
        Cancels a user service creation
        @return: the Uservice canceling
        '''
        uService = UserService.objects.get(pk=uService.id)
        logger.debug('Canceling uService {0} creation'.format(uService))
        if uService.isPreparing() is False:
            logger.info('Cancel requested for a non running operation, performing removal instead')
            return self.remove(uService)

        ui = uService.getInstance()
        # We simply notify service that it should cancel operation
        state = ui.cancel()
        uService.updateData(ui)
        uService.setState(State.CANCELING)
        UserServiceOpChecker.makeUnique(uService, ui, state)
        return uService

    def remove(self, uService):
        '''
        Removes a uService element
        @return: the uService removed (marked for removal)
        '''
        with transaction.atomic():
            uService = UserService.objects.select_for_update().get(id=uService.id)
            logger.debug('Removing uService {0}'.format(uService))
            if uService.isUsable() is False and State.isRemovable(uService.state) is False:
                raise OperationException(_('Can\'t remove a non active element'))
            uService.setState(State.REMOVING)
            logger.debug("***** The state now is {}".format(State.toString(uService.state)))
            uService.setInUse(False)  # For accounting, ensure that it is not in use right now
            uService.save()

        ci = uService.getInstance()
        state = ci.destroy()

        UserServiceOpChecker.makeUnique(uService, ci, state)

    def removeOrCancel(self, uService):
        if uService.isUsable() or State.isRemovable(uService.state):
            return self.remove(uService)
        elif uService.isPreparing():
            return self.cancel(uService)
        else:
            raise OperationException(_('Can\'t remove nor cancel {0} cause its states don\'t allow it'))

    def removeInfoItems(self, dsp):
        with transaction.atomic():
            dsp.cachedDeployedService.filter(state__in=State.INFO_STATES).delete()

    def getExistingAssignationForUser(self, ds, user):
        existing = ds.assignedUserServices().filter(user=user, state__in=State.VALID_STATES, deployed_service__visible=True)
        lenExisting = existing.count()
        if lenExisting > 0:  # Already has 1 assigned
            logger.debug('Found assigned service from {0} to user {1}'.format(ds, user.name))
            return existing[0]
            # if existing[0].state == State.ERROR:
            #    if lenExisting > 1:
            #        return existing[1]
            # else:
            #    return existing[0]
        return None

    def getAssignationForUser(self, ds, user):

        if ds.service.getInstance().spawnsNew is False:
            assignedUserService = self.getExistingAssignationForUser(ds, user)
        else:
            assignedUserService = None

        # If has an assigned user service, returns this without any more work
        if assignedUserService is not None:
            return assignedUserService

        # Now try to locate 1 from cache already "ready" (must be usable and at level 1)
        with transaction.atomic():
            cache = ds.cachedUserServices().select_for_update().filter(cache_level=services.UserDeployment.L1_CACHE, state=State.USABLE, os_state=State.USABLE)[:1]
            if len(cache) == 0:
                cache = ds.cachedUserServices().select_for_update().filter(cache_level=services.UserDeployment.L1_CACHE, state=State.USABLE)[:1]
            if len(cache) > 0:
                cache = cache[0]
                cache.assignToUser(user)
                cache.save()  # Store assigned ASAP, we do not know how long assignToUser method of instance will take
            else:
                cache = None

        # Out of atomic transaction
        if cache is not None:
            logger.debug('Found a cached-ready service from {0} for user {1}, item {2}'.format(ds, user, cache))
            events.addEvent(ds, events.ET_CACHE_HIT, fld1=ds.cachedUserServices().filter(cache_level=services.UserDeployment.L1_CACHE, state=State.USABLE).count())
            ci = cache.getInstance()  # User Deployment instance
            ci.assignToUser(user)
            cache.updateData(ci)
            cache.save()
            return cache

        # Cache missed

        # Now find if there is a preparing one
        with transaction.atomic():
            cache = ds.cachedUserServices().select_for_update().filter(cache_level=services.UserDeployment.L1_CACHE, state=State.PREPARING)[:1]
            if len(cache) > 0:
                cache = cache[0]
                cache.assignToUser(user)
                cache.save()
            else:
                cache = None

        # Out of atomic transaction
        if cache is not None:
            logger.debug('Found a cached-preparing service from {0} for user {1}, item {2}'.format(ds, user, cache))
            events.addEvent(ds, events.ET_CACHE_MISS, fld1=ds.cachedUserServices().filter(cache_level=services.UserDeployment.L1_CACHE, state=State.PREPARING).count())
            ci = cache.getInstance()  # User Deployment instance
            ci.assignToUser(user)
            cache.updateData(ci)
            cache.save()
            return cache

        # Can't assign directly from L2 cache... so we check if we can create e new service in the limits requested
        ty = ds.service.getType()
        if ty.usesCache is True:
            # inCacheL1 = ds.cachedUserServices().filter(UserServiceManager.getCacheStateFilter(services.UserDeployment.L1_CACHE)).count()
            inAssigned = ds.assignedUserServices().filter(UserServiceManager.getStateFilter()).count()
            # totalL1Assigned = inCacheL1 + inAssigned
            if inAssigned >= ds.max_srvs:  # cacheUpdater will drop necesary L1 machines, so it's not neccesary to check against inCacheL1
                raise MaxServicesReachedError()
        # Can create new service, create it
        events.addEvent(ds, events.ET_CACHE_MISS, fld1=0)
        return self.createAssignedFor(ds, user)

    def getServicesInStateForProvider(self, provider_id, state):
        '''
        Returns the number of services of a service provider in the state indicated
        '''
        return UserService.objects.filter(deployed_service__service__provider__id=provider_id, state=state).count()

    def canRemoveServiceFromDeployedService(self, ds):
        '''
        checks if we can do a "remove" from a deployed service
        serviceIsntance is just a helper, so if we already have unserialized deployedService
        '''
        removing = self.getServicesInStateForProvider(ds.service.provider_id, State.REMOVING)
        serviceInstance = ds.service.getInstance()
        if removing >= serviceInstance.parent().getMaxRemovingServices() and serviceInstance.parent().getIgnoreLimits() is False:
            return False
        return True

    def canInitiateServiceFromDeployedService(self, ds):
        '''
        Checks if we can start a new service
        '''
        preparing = self.getServicesInStateForProvider(ds.service.provider_id, State.PREPARING)
        serviceInstance = ds.service.getInstance()
        if preparing >= serviceInstance.parent().getMaxPreparingServices() and serviceInstance.parent().getIgnoreLimits() is False:
            return False
        return True

    def isReady(self, uService):
        UserService.objects.update()
        uService = UserService.objects.get(id=uService.id)
        logger.debug('Checking ready of {0}'.format(uService))
        if uService.state != State.USABLE or uService.os_state != State.USABLE:
            logger.debug('State is not usable for {0}'.format(uService))
            return False
        logger.debug('Service {0} is usable, checking it via setReady'.format(uService))
        ui = uService.getInstance()
        state = ui.setReady()
        logger.debug('State: {0}'.format(state))
        uService.updateData(ui)
        if state == State.FINISHED:
            uService.save()
            return True
        uService.setState(State.PREPARING)
        UserServiceOpChecker.makeUnique(uService, ui, state)
        return False

    def notifyPreconnect(self, uService, userName, protocol):

        proxy = uService.deployed_service.proxy

        url = uService.getCommsUrl()
        if url is None:
            logger.debug('No notification is made because agent does not supports notifications')
            return

        url += '/preConnect'

        try:
            data = {'user': userName, 'protocol': protocol}
            if proxy is not None:
                r = proxy.doProxyRequest(url=url, data=data, timeout=2)
            else:
                r = requests.post(url,
                                  data=json.dumps(data),
                                  headers={'content-type': 'application/json'},
                                  verify=False,
                                  timeout=2)
            r = json.loads(r.content)
            logger.debug('Sent pre connection to client using {}: {}'.format(url, r))
            # In fact we ignore result right now
        except Exception as e:
            logger.info('preConnection failed: {}. Check connection on destination machine: {}'.format(e, url))

    def checkUuid(self, uService):

        proxy = uService.deployed_service.proxy

        url = uService.getCommsUrl()

        if url is None:
            logger.debug('No uuid to retrieve because agent does not supports notifications')
            return True  # UUid is valid because it is not supported checking it

        version = uService.getProperty('actor_version', '')
        # Just for 2.0 or newer, previous actors will not support this method.
        # Also externally supported agents will not support this method (as OpenGnsys)
        if '-' in version or version < '2.0.0':
            return True

        url += '/uuid'

        try:
            if proxy is not None:
                r = proxy.doProxyRequest(url=url, timeout=5)
            else:
                r = requests.get(url, verify=False, timeout=5)
            uuid = json.loads(r.content)
            if uuid != uService.uuid:
                logger.info('The requested machine has uuid {} and the expected was {}'.format(uuid, uService.uuid))
                return False

            logger.debug('Got uuid from machine: {} {} {}'.format(url, uuid, uService.uuid))
            # In fact we ignore result right now
        except Exception as e:
            logger.info('Get uuid failed: {}. Check connection on destination machine: {}'.format(e, url))
            # return True

        return True

    def sendScript(self, uService, script):
        """
        If allowed, send script to user service
        """
        proxy = uService.deployed_service.proxy

        # logger.debug('Senging script: {}'.format(script))
        url = uService.getCommsUrl()
        if url is None:
            logger.error('Can\'t connect with actor (no actor or legacy actor)')
            return
        url += '/script'

        try:
            data = {'script': script}
            if proxy is not None:
                r = proxy.doProxyRequest(url=url, data=data, timeout=5)
            else:
                r = requests.post(
                    url,
                    data=json.dumps(data),
                    headers={'content-type': 'application/json'},
                    verify=False,
                    timeout=5
                )
            r = json.loads(r.content)
            logger.debug('Sent script to client using {}: {}'.format(url, r))
            # In fact we ignore result right now
        except Exception as e:
            logger.error('Exception caught sending script: {}. Check connection on destination machine: {}'.format(e, url))

        # All done

    def requestLogoff(self, uService):
        '''
        Ask client to logoff user
        '''
        url = uService.getCommsUrl()
        if url is None:
            logger.error('Can\'t connect with actor (no actor or legacy actor)')
            return
        url += '/logoff'

        try:
            r = requests.post(url, data=json.dumps({}), headers={'content-type': 'application/json'}, verify=False, timeout=4)
            r = json.loads(r.content)
            logger.debug('Sent logoff to client using {}: {}'.format(url, r))
            # In fact we ignore result right now
        except Exception as e:
            # TODO: Right now, this is an "experimental" feature, not supported on Apps (but will)
            pass
            # logger.info('Logoff requested but service was not listening: {}'.format(e, url))

        # All done

    def checkForRemoval(self, uService):
        """
        This method is used by UserService when a request for setInUse(False) is made
        This checks that the service can continue existing or not
        """
        remove = False
        # uService = UserService.objects.get(id=uService.id)
        with transaction.atomic():
            uService = UserService.objects.select_for_update().get(id=uService.id)
            if uService.publication is None:
                return
            if uService.publication.id != uService.deployed_service.activePublication().id:
                logger.debug('Old revision of user service, marking as removable: {0}'.format(uService))
                remove = True

        if remove:
            uService.remove()

    def notifyReadyFromOsManager(self, uService, data):
        try:
            ui = uService.getInstance()
            logger.debug('Notifying user service ready state')
            state = ui.notifyReadyFromOsManager(data)
            logger.debug('State: {0}'.format(state))
            uService.updateData(ui)
            if state == State.FINISHED:
                logger.debug('Service is now ready')
                uService.save()
            elif uService.state in (State.USABLE, State.PREPARING):  # We don't want to get active deleting or deleted machines...
                uService.setState(State.PREPARING)
                UserServiceOpChecker.makeUnique(uService, ui, state)
        except Exception as e:
            logger.exception('Unhandled exception on notyfyReady: {}'.format(e))
            uService.setState(State.ERROR)
            return

    def locateUserService(self, user, idService, create=False):
        kind, idService = idService[0], idService[1:]

        logger.debug('Kind of service: {0}, idService: {1}'.format(kind, idService))
        userService = None

        if kind == 'A':  # This is an assigned service
            logger.debug('Getting A service {}'.format(idService))
            userService = UserService.objects.get(uuid=idService)
            userService.deployed_service.validateUser(user)
        elif kind == 'M':  # This is a meta service..
            pass
        else:
            ds = ServicePool.objects.get(uuid=idService)
            # We first do a sanity check for this, if the user has access to this service
            # If it fails, will raise an exception
            ds.validateUser(user)

            # Now we have to locate an instance of the service, so we can assign it to user.
            if create:  # getAssignation, if no assignation is found, tries to create one
                userService = self.getAssignationForUser(ds, user)
            else:  # Sometimes maybe we only need to locate the existint user service
                userService = self.getExistingAssignationForUser(ds, user)

        logger.debug('Found service: {0}'.format(userService))
        return userService

    def getService(self, user, srcIp, idService, idTransport, doTest=True):
        '''
        Get service info from
        '''
        userService = self.locateUserService(user, idService, create=True)

        if userService.isInMaintenance() is True:
            raise ServiceInMaintenanceMode()

        if userService.deployed_service.isAccessAllowed() is False:
            raise ServiceAccessDeniedByCalendar()

        if idTransport is None or idTransport == '':  # Find a suitable transport
            for v in userService.deployed_service.transports.order_by('priority'):
                if v.validForIp(srcIp):
                    idTransport = v.uuid
                    break

        try:
            trans = Transport.objects.get(uuid=idTransport)
        except Exception:
            raise InvalidServiceException()

        # Ensures that the transport is allowed for this service
        if trans not in userService.deployed_service.transports.all():
            raise InvalidServiceException()

        # If transport is not available for the request IP...
        if trans.validForIp(srcIp) is False:
            msg = 'The requested transport {} is not valid for {}'.format(trans.name, srcIp)
            logger.error(msg)
            raise InvalidServiceException(msg)

        if user is not None:
            userName = user.name
        else:
            userName = 'unknown'

        if doTest is False:
            # traceLogger.info('GOT service "{}" for user "{}" with transport "{}" (NOT TESTED)'.format(userService.name, userName, trans.name))
            return (None, userService, None, trans, None)

        serviceNotReadyCode = 0x0001
        ip = 'unknown'
        # Test if the service is ready
        if userService.isReady():
            serviceNotReadyCode = 0x0002
            log.doLog(userService, log.INFO, "User {0} from {1} has initiated access".format(user.name, srcIp), log.WEB)
            # If ready, show transport for this service, if also ready ofc
            iads = userService.getInstance()
            ip = iads.getIp()

            if self.checkUuid(userService) is False:  # Machine is not what is expected
                serviceNotReadyCode = 0x0004
                log.doLog(userService, log.WARN, "User service is not accessible (ip {0})".format(ip), log.TRANSPORT)
                logger.debug('Transport is not ready for user service {0}'.format(userService))
            else:
                events.addEvent(userService.deployed_service, events.ET_ACCESS, username=userName, srcip=srcIp, dstip=ip, uniqueid=userService.unique_id)
                if ip is not None:
                    serviceNotReadyCode = 0x0003
                    itrans = trans.getInstance()
                    if itrans.isAvailableFor(userService, ip):
                        userService.setConnectionSource(srcIp, 'unknown')
                        log.doLog(userService, log.INFO, "User service ready", log.WEB)
                        self.notifyPreconnect(userService, itrans.processedUser(userService, user), itrans.protocol)
                        traceLogger.info('READY on service "{}" for user "{}" with transport "{}" (ip:{})'.format(userService.name, userName, trans.name, ip))
                        return (ip, userService, iads, trans, itrans)
                    else:
                        message = itrans.getCustomAvailableErrorMsg(userService, ip)
                        log.doLog(userService, log.WARN, message, log.TRANSPORT)
                        logger.debug('Transport is not ready for user service {}:  {}'.format(userService, message))
                else:
                    logger.debug('Ip not available from user service {0}'.format(userService))
        else:
            log.doLog(userService, log.WARN, "User {0} from {1} tried to access, but service was not ready".format(user.name, srcIp), log.WEB)

        traceLogger.error('ERROR {} on service "{}" for user "{}" with transport "{}" (ip:{})'.format(serviceNotReadyCode, userService.name, userName, trans.name, ip))
        raise ServiceNotReadyError(code=serviceNotReadyCode, service=userService, transport=trans)<|MERGE_RESOLUTION|>--- conflicted
+++ resolved
@@ -51,11 +51,8 @@
 import json
 import logging
 
-<<<<<<< HEAD
-=======
 __updated__ = '2018-02-16'
 
->>>>>>> ab8faf3e
 logger = logging.getLogger(__name__)
 traceLogger = logging.getLogger('traceLog')
 
@@ -600,6 +597,7 @@
             # If ready, show transport for this service, if also ready ofc
             iads = userService.getInstance()
             ip = iads.getIp()
+            userService.logIP(ip)  # Update known ip
 
             if self.checkUuid(userService) is False:  # Machine is not what is expected
                 serviceNotReadyCode = 0x0004
