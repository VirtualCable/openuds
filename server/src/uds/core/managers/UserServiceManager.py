# -*- coding: utf-8 -*-

#
# Copyright (c) 2012 Virtual Cable S.L.
# All rights reserved.
#
# Redistribution and use in source and binary forms, with or without modification,
# are permitted provided that the following conditions are met:
#
#    * Redistributions of source code must retain the above copyright notice,
#      this list of conditions and the following disclaimer.
#    * Redistributions in binary form must reproduce the above copyright notice,
#      this list of conditions and the following disclaimer in the documentation
#      and/or other materials provided with the distribution.
#    * Neither the name of Virtual Cable S.L. nor the names of its contributors
#      may be used to endorse or promote products derived from this software
#      without specific prior written permission.
#
# THIS SOFTWARE IS PROVIDED BY THE COPYRIGHT HOLDERS AND CONTRIBUTORS "AS IS"
# AND ANY EXPRESS OR IMPLIED WARRANTIES, INCLUDING, BUT NOT LIMITED TO, THE
# IMPLIED WARRANTIES OF MERCHANTABILITY AND FITNESS FOR A PARTICULAR PURPOSE ARE
# DISCLAIMED. IN NO EVENT SHALL THE COPYRIGHT HOLDER OR CONTRIBUTORS BE LIABLE
# FOR ANY DIRECT, INDIRECT, INCIDENTAL, SPECIAL, EXEMPLARY, OR CONSEQUENTIAL
# DAMAGES (INCLUDING, BUT NOT LIMITED TO, PROCUREMENT OF SUBSTITUTE GOODS OR
# SERVICES; LOSS OF USE, DATA, OR PROFITS; OR BUSINESS INTERRUPTION) HOWEVER
# CAUSED AND ON ANY THEORY OF LIABILITY, WHETHER IN CONTRACT, STRICT LIABILITY,
# OR TORT (INCLUDING NEGLIGENCE OR OTHERWISE) ARISING IN ANY WAY OUT OF THE USE
# OF THIS SOFTWARE, EVEN IF ADVISED OF THE POSSIBILITY OF SUCH DAMAGE.

'''
@author: Adolfo Gómez, dkmaster at dkmon dot com
'''
from __future__ import unicode_literals

from django.utils.translation import ugettext as _
from django.db.models import Q
from django.db import transaction
from uds.core.services.Exceptions import OperationException
from uds.core.util.State import State
from uds.core.util import log
from uds.core.util.Config import GlobalConfig
from uds.core.services.Exceptions import MaxServicesReachedError, ServiceInMaintenanceMode, InvalidServiceException, ServiceNotReadyError, ServiceAccessDeniedByCalendar
from uds.models import ServicePool, UserService, getSqlDatetime, Transport
from uds.core import services
from uds.core.services import Service
from uds.core.util.stats import events

from .userservice.opchecker  import UserServiceOpChecker

import requests
import json
import logging

__updated__ = '2018-03-02'

logger = logging.getLogger(__name__)
traceLogger = logging.getLogger('traceLog')


class UserServiceManager(object):
    _manager = None

    def __init__(self):
        pass

    @staticmethod
    def manager():
        if UserServiceManager._manager is None:
            UserServiceManager._manager = UserServiceManager()
        return UserServiceManager._manager

    @staticmethod
    def getCacheStateFilter(level):
        return Q(cache_level=level) & UserServiceManager.getStateFilter()

    @staticmethod
    def getStateFilter():
        return Q(state__in=[State.PREPARING, State.USABLE])

    def __checkMaxDeployedReached(self, deployedService):
        '''
        Checks if maxDeployed for the service has been reached, and, if so,
        raises an exception that no more services of this kind can be reached
        '''
        serviceInstance = deployedService.service.getInstance()
        # Early return, so no database count is needed
        if serviceInstance.maxDeployed == Service.UNLIMITED:
            return

        numberOfServices = deployedService.userServices.filter(state__in=[State.PREPARING, State.USABLE]).count()

        if serviceInstance.maxDeployed <= numberOfServices:
            raise MaxServicesReachedError('Max number of allowed deployments for service reached')

    def __createCacheAtDb(self, deployedServicePublication, cacheLevel):
        '''
        Private method to instatiate a cache element at database with default states
        '''
        # Checks if maxDeployed has been reached and if so, raises an exception
        self.__checkMaxDeployedReached(deployedServicePublication.deployed_service)
        now = getSqlDatetime()
        return deployedServicePublication.userServices.create(cache_level=cacheLevel, state=State.PREPARING, os_state=State.PREPARING,
                                                              state_date=now, creation_date=now, data='',
                                                              deployed_service=deployedServicePublication.deployed_service,
                                                              user=None, in_use=False)

    def __createAssignedAtDb(self, deployedServicePublication, user):
        '''
        Private method to instatiate an assigned element at database with default state
        '''
        self.__checkMaxDeployedReached(deployedServicePublication.deployed_service)
        now = getSqlDatetime()
        return deployedServicePublication.userServices.create(cache_level=0, state=State.PREPARING, os_state=State.PREPARING,
                                                              state_date=now, creation_date=now, data='',
                                                              deployed_service=deployedServicePublication.deployed_service,
                                                              user=user, in_use=False)

    def __createAssignedAtDbForNoPublication(self, deployedService, user):
        '''
        __createCacheAtDb and __createAssignedAtDb uses a publication for create the UserService.
        There is cases where deployed services do not have publications (do not need them), so we need this method to create
        an UserService with no publications, and create them from an DeployedService
        '''
        self.__checkMaxDeployedReached(deployedService)
        now = getSqlDatetime()
        return deployedService.userServices.create(cache_level=0, state=State.PREPARING, os_state=State.PREPARING,
                                                   state_date=now, creation_date=now, data='', publication=None, user=user, in_use=False)

    def createCacheFor(self, deployedServicePublication, cacheLevel):
        '''
        Creates a new cache for the deployed service publication at level indicated
        '''
        logger.debug('Creating a new cache element at level {0} for publication {1}'.format(cacheLevel, deployedServicePublication))
        cache = self.__createCacheAtDb(deployedServicePublication, cacheLevel)
        ci = cache.getInstance()
        state = ci.deployForCache(cacheLevel)

        UserServiceOpChecker.checkAndUpdateState(cache, ci, state)
        return cache

    def createAssignedFor(self, ds, user):
        '''
        Creates a new assigned deployed service for the publication and user indicated
        '''
        if ds.service.getType().publicationType is not None:
            dsp = ds.activePublication()
            logger.debug('Creating a new assigned element for user {0} por publication {1}'.format(user, dsp))
            assigned = self.__createAssignedAtDb(dsp, user)
        else:
            logger.debug('Creating a new assigned element for user {0}'.format(user))
            assigned = self.__createAssignedAtDbForNoPublication(ds, user)

        ai = assigned.getInstance()
        state = ai.deployForUser(user)

        UserServiceOpChecker.makeUnique(assigned, ai, state)

        return assigned

    def createAssignable(self, ds, deployed, user):
        '''
        Creates an assignable service
        '''
        now = getSqlDatetime()
        assignable = ds.userServices.create(cache_level=0, state=State.PREPARING, os_state=State.PREPARING,
                                            state_date=now, creation_date=now, data='', user=user, in_use=False)
        state = deployed.deployForUser(user)
        try:
            UserServiceOpChecker.makeUnique(assignable, deployed, state)
        except Exception as e:
            logger.exception("Exception {0}".format(e))
        logger.debug("Assignable: {0}".format(assignable))
        return assignable

    def moveToLevel(self, cache, cacheLevel):
        '''
        Moves a cache element from one level to another
        @return: cache element
        '''
        cache = UserService.objects.get(id=cache.id)
        logger.debug('Moving cache {0} to level {1}'.format(cache, cacheLevel))
        ci = cache.getInstance()
        state = ci.moveToCache(cacheLevel)
        cache.cache_level = cacheLevel
        logger.debug('Service State: {0} {1} {2}'.format(State.toString(state), State.toString(cache.state), State.toString(cache.os_state)))
        if State.isRuning(state) and cache.isUsable():
            cache.setState(State.PREPARING)

        UserServiceOpChecker.makeUnique(cache, ci, state)

    def cancel(self, uService):
        '''
        Cancels a user service creation
        @return: the Uservice canceling
        '''
        uService = UserService.objects.get(pk=uService.id)
        logger.debug('Canceling uService {0} creation'.format(uService))
        if uService.isPreparing() is False:
            logger.info('Cancel requested for a non running operation, performing removal instead')
            return self.remove(uService)

        ui = uService.getInstance()
        # We simply notify service that it should cancel operation
        state = ui.cancel()
        uService.updateData(ui)
        uService.setState(State.CANCELING)
        UserServiceOpChecker.makeUnique(uService, ui, state)
        return uService

    def remove(self, uService):
        '''
        Removes a uService element
        @return: the uService removed (marked for removal)
        '''
        with transaction.atomic():
            uService = UserService.objects.select_for_update().get(id=uService.id)
            logger.debug('Removing uService {0}'.format(uService))
            if uService.isUsable() is False and State.isRemovable(uService.state) is False:
                raise OperationException(_('Can\'t remove a non active element'))
            uService.setState(State.REMOVING)
            logger.debug("***** The state now is {}".format(State.toString(uService.state)))
            uService.setInUse(False)  # For accounting, ensure that it is not in use right now
            uService.save()

        ci = uService.getInstance()
        state = ci.destroy()

        UserServiceOpChecker.makeUnique(uService, ci, state)

    def removeOrCancel(self, uService):
        if uService.isUsable() or State.isRemovable(uService.state):
            return self.remove(uService)
        elif uService.isPreparing():
            return self.cancel(uService)
        else:
            raise OperationException(_('Can\'t remove nor cancel {0} cause its states don\'t allow it'))

    def removeInfoItems(self, dsp):
        with transaction.atomic():
            dsp.cachedDeployedService.filter(state__in=State.INFO_STATES).delete()

    def getExistingAssignationForUser(self, ds, user):
        existing = ds.assignedUserServices().filter(user=user, state__in=State.VALID_STATES, deployed_service__visible=True)
        lenExisting = existing.count()
        if lenExisting > 0:  # Already has 1 assigned
            logger.debug('Found assigned service from {0} to user {1}'.format(ds, user.name))
            return existing[0]
            # if existing[0].state == State.ERROR:
            #    if lenExisting > 1:
            #        return existing[1]
            # else:
            #    return existing[0]
        return None

    def getAssignationForUser(self, ds, user):

        if ds.service.getInstance().spawnsNew is False:
            assignedUserService = self.getExistingAssignationForUser(ds, user)
        else:
            assignedUserService = None

        # If has an assigned user service, returns this without any more work
        if assignedUserService is not None:
            return assignedUserService

        # Now try to locate 1 from cache already "ready" (must be usable and at level 1)
        with transaction.atomic():
            cache = ds.cachedUserServices().select_for_update().filter(cache_level=services.UserDeployment.L1_CACHE, state=State.USABLE, os_state=State.USABLE)[:1]
            if len(cache) == 0:
                cache = ds.cachedUserServices().select_for_update().filter(cache_level=services.UserDeployment.L1_CACHE, state=State.USABLE)[:1]
            if len(cache) > 0:
                cache = cache[0]
                cache.assignToUser(user)
                cache.save()  # Store assigned ASAP, we do not know how long assignToUser method of instance will take
            else:
                cache = None

        # Out of atomic transaction
        if cache is not None:
            logger.debug('Found a cached-ready service from {0} for user {1}, item {2}'.format(ds, user, cache))
            events.addEvent(ds, events.ET_CACHE_HIT, fld1=ds.cachedUserServices().filter(cache_level=services.UserDeployment.L1_CACHE, state=State.USABLE).count())
            ci = cache.getInstance()  # User Deployment instance
            ci.assignToUser(user)
            cache.updateData(ci)
            cache.save()
            return cache

        # Cache missed

        # Now find if there is a preparing one
        with transaction.atomic():
            cache = ds.cachedUserServices().select_for_update().filter(cache_level=services.UserDeployment.L1_CACHE, state=State.PREPARING)[:1]
            if len(cache) > 0:
                cache = cache[0]
                cache.assignToUser(user)
                cache.save()
            else:
                cache = None

        # Out of atomic transaction
        if cache is not None:
            logger.debug('Found a cached-preparing service from {0} for user {1}, item {2}'.format(ds, user, cache))
            events.addEvent(ds, events.ET_CACHE_MISS, fld1=ds.cachedUserServices().filter(cache_level=services.UserDeployment.L1_CACHE, state=State.PREPARING).count())
            ci = cache.getInstance()  # User Deployment instance
            ci.assignToUser(user)
            cache.updateData(ci)
            cache.save()
            return cache

        # Can't assign directly from L2 cache... so we check if we can create e new service in the limits requested
        ty = ds.service.getType()
        if ty.usesCache is True:
            # inCacheL1 = ds.cachedUserServices().filter(UserServiceManager.getCacheStateFilter(services.UserDeployment.L1_CACHE)).count()
            inAssigned = ds.assignedUserServices().filter(UserServiceManager.getStateFilter()).count()
            # totalL1Assigned = inCacheL1 + inAssigned
            if inAssigned >= ds.max_srvs:  # cacheUpdater will drop necesary L1 machines, so it's not neccesary to check against inCacheL1
                raise MaxServicesReachedError()
        # Can create new service, create it
        events.addEvent(ds, events.ET_CACHE_MISS, fld1=0)
        return self.createAssignedFor(ds, user)

    def getServicesInStateForProvider(self, provider_id, state):
        '''
        Returns the number of services of a service provider in the state indicated
        '''
        return UserService.objects.filter(deployed_service__service__provider__id=provider_id, state=state).count()

    def canRemoveServiceFromDeployedService(self, ds):
        '''
        checks if we can do a "remove" from a deployed service
        serviceIsntance is just a helper, so if we already have unserialized deployedService
        '''
        removing = self.getServicesInStateForProvider(ds.service.provider_id, State.REMOVING)
        serviceInstance = ds.service.getInstance()
        if removing >= serviceInstance.parent().getMaxRemovingServices() and serviceInstance.parent().getIgnoreLimits() is False:
            return False
        return True

    def canInitiateServiceFromDeployedService(self, ds):
        '''
        Checks if we can start a new service
        '''
        preparing = self.getServicesInStateForProvider(ds.service.provider_id, State.PREPARING)
        serviceInstance = ds.service.getInstance()
        if preparing >= serviceInstance.parent().getMaxPreparingServices() and serviceInstance.parent().getIgnoreLimits() is False:
            return False
        return True

    def isReady(self, uService):
        UserService.objects.update()
        uService = UserService.objects.get(id=uService.id)
        logger.debug('Checking ready of {0}'.format(uService))
        if uService.state != State.USABLE or uService.os_state != State.USABLE:
            logger.debug('State is not usable for {0}'.format(uService))
            return False
        logger.debug('Service {0} is usable, checking it via setReady'.format(uService))
        ui = uService.getInstance()
        state = ui.setReady()
        logger.debug('State: {0}'.format(state))
        uService.updateData(ui)
        if state == State.FINISHED:
            uService.save()
            return True
        uService.setState(State.PREPARING)
        UserServiceOpChecker.makeUnique(uService, ui, state)
        return False

    def notifyPreconnect(self, uService, userName, protocol):

        proxy = uService.deployed_service.proxy

        url = uService.getCommsUrl()
        if url is None:
            logger.debug('No notification is made because agent does not supports notifications')
            return

        url += '/preConnect'

        try:
            data = {'user': userName, 'protocol': protocol}
            if proxy is not None:
                r = proxy.doProxyRequest(url=url, data=data, timeout=2)
            else:
                r = requests.post(url,
                                  data=json.dumps(data),
                                  headers={'content-type': 'application/json'},
                                  verify=False,
                                  timeout=2)
            r = json.loads(r.content)
            logger.debug('Sent pre connection to client using {}: {}'.format(url, r))
            # In fact we ignore result right now
        except Exception as e:
            logger.info('preConnection failed: {}. Check connection on destination machine: {}'.format(e, url))

    def checkUuid(self, uService):

        proxy = uService.deployed_service.proxy

        url = uService.getCommsUrl()

        if url is None:
            logger.debug('No uuid to retrieve because agent does not supports notifications')
            return True  # UUid is valid because it is not supported checking it

        version = uService.getProperty('actor_version', '')
        # Just for 2.0 or newer, previous actors will not support this method.
        # Also externally supported agents will not support this method (as OpenGnsys)
        if '-' in version or version < '2.0.0':
            return True

        url += '/uuid'

        try:
            if proxy is not None:
                r = proxy.doProxyRequest(url=url, timeout=5)
            else:
                r = requests.get(url, verify=False, timeout=5)
            uuid = json.loads(r.content)
            if uuid != uService.uuid:
                logger.info('The requested machine has uuid {} and the expected was {}'.format(uuid, uService.uuid))
                return False

            logger.debug('Got uuid from machine: {} {} {}'.format(url, uuid, uService.uuid))
            # In fact we ignore result right now
        except Exception as e:
            logger.info('Get uuid failed: {}. Check connection on destination machine: {}'.format(e, url))
            # return True

        return True

    def sendScript(self, uService, script):
        """
        If allowed, send script to user service
        """
        proxy = uService.deployed_service.proxy

        # logger.debug('Senging script: {}'.format(script))
        url = uService.getCommsUrl()
        if url is None:
            logger.error('Can\'t connect with actor (no actor or legacy actor)')
            return
        url += '/script'

        try:
            data = {'script': script}
            if proxy is not None:
                r = proxy.doProxyRequest(url=url, data=data, timeout=5)
            else:
                r = requests.post(
                    url,
                    data=json.dumps(data),
                    headers={'content-type': 'application/json'},
                    verify=False,
                    timeout=5
                )
            r = json.loads(r.content)
            logger.debug('Sent script to client using {}: {}'.format(url, r))
            # In fact we ignore result right now
        except Exception as e:
            logger.error('Exception caught sending script: {}. Check connection on destination machine: {}'.format(e, url))

        # All done

    def requestLogoff(self, uService):
        '''
        Ask client to logoff user
        '''
        url = uService.getCommsUrl()
        if url is None:
            logger.error('Can\'t connect with actor (no actor or legacy actor)')
            return
        url += '/logoff'

        try:
            r = requests.post(url, data=json.dumps({}), headers={'content-type': 'application/json'}, verify=False, timeout=4)
            r = json.loads(r.content)
            logger.debug('Sent logoff to client using {}: {}'.format(url, r))
            # In fact we ignore result right now
        except Exception as e:
            # TODO: Right now, this is an "experimental" feature, not supported on Apps (but will)
            pass
            # logger.info('Logoff requested but service was not listening: {}'.format(e, url))

        # All done

    def checkForRemoval(self, uService):
        """
        This method is used by UserService when a request for setInUse(False) is made
        This checks that the service can continue existing or not
<<<<<<< HEAD
        """
        remove = False
        # uService = UserService.objects.get(id=uService.id)
        with transaction.atomic():
            uService = UserService.objects.select_for_update().get(id=uService.id)
            if uService.publication is None:
                return
            if uService.publication.id != uService.deployed_service.activePublication().id:
                logger.debug('Old revision of user service, marking as removable: {0}'.format(uService))
                remove = True

        if remove:
            uService.remove()
=======
        '''
        osm = uService.deployed_service.osmanager
        # If os manager says "machine is persistent", do not tray to delete "previous version" assigned machines
        doPublicationCleanup = True if osm is None else not osm.getInstance().isPersistent()

        if doPublicationCleanup:
            if uService.publication is None:
                return

            if uService.publication.id != uService.deployed_service.activePublication().id:
                logger.debug('Old revision of user service, marking as removable: {0}'.format(uService))
                uService.remove()
>>>>>>> 5f74c7fc

    def notifyReadyFromOsManager(self, uService, data):
        try:
            ui = uService.getInstance()
            logger.debug('Notifying user service ready state')
            state = ui.notifyReadyFromOsManager(data)
            logger.debug('State: {0}'.format(state))
            uService.updateData(ui)
            if state == State.FINISHED:
                logger.debug('Service is now ready')
                uService.save()
            elif uService.state in (State.USABLE, State.PREPARING):  # We don't want to get active deleting or deleted machines...
                uService.setState(State.PREPARING)
                UserServiceOpChecker.makeUnique(uService, ui, state)
        except Exception as e:
            logger.exception('Unhandled exception on notyfyReady: {}'.format(e))
            uService.setState(State.ERROR)
            return

    def locateUserService(self, user, idService, create=False):
        kind, idService = idService[0], idService[1:]

        logger.debug('Kind of service: {0}, idService: {1}'.format(kind, idService))
        userService = None

        if kind == 'A':  # This is an assigned service
            logger.debug('Getting A service {}'.format(idService))
            userService = UserService.objects.get(uuid=idService)
            userService.deployed_service.validateUser(user)
        elif kind == 'M':  # This is a meta service..
            pass
        else:
            ds = ServicePool.objects.get(uuid=idService)
            # We first do a sanity check for this, if the user has access to this service
            # If it fails, will raise an exception
            ds.validateUser(user)

            # Now we have to locate an instance of the service, so we can assign it to user.
            if create:  # getAssignation, if no assignation is found, tries to create one
                userService = self.getAssignationForUser(ds, user)
            else:  # Sometimes maybe we only need to locate the existint user service
                userService = self.getExistingAssignationForUser(ds, user)

        logger.debug('Found service: {0}'.format(userService))
        return userService

    def getService(self, user, srcIp, idService, idTransport, doTest=True):
        '''
        Get service info from
        '''
        userService = self.locateUserService(user, idService, create=True)

        if userService.isInMaintenance() is True:
            raise ServiceInMaintenanceMode()

        if userService.deployed_service.isAccessAllowed() is False:
            raise ServiceAccessDeniedByCalendar()

        if idTransport is None or idTransport == '':  # Find a suitable transport
            for v in userService.deployed_service.transports.order_by('priority'):
                if v.validForIp(srcIp):
                    idTransport = v.uuid
                    break

        try:
            trans = Transport.objects.get(uuid=idTransport)
        except Exception:
            raise InvalidServiceException()

        # Ensures that the transport is allowed for this service
        if trans not in userService.deployed_service.transports.all():
            raise InvalidServiceException()

        # If transport is not available for the request IP...
        if trans.validForIp(srcIp) is False:
            msg = 'The requested transport {} is not valid for {}'.format(trans.name, srcIp)
            logger.error(msg)
            raise InvalidServiceException(msg)

        if user is not None:
            userName = user.name
        else:
            userName = 'unknown'

        if doTest is False:
            # traceLogger.info('GOT service "{}" for user "{}" with transport "{}" (NOT TESTED)'.format(userService.name, userName, trans.name))
            return (None, userService, None, trans, None)

        serviceNotReadyCode = 0x0001
        ip = 'unknown'
        # Test if the service is ready
        if userService.isReady():
            serviceNotReadyCode = 0x0002
            log.doLog(userService, log.INFO, "User {0} from {1} has initiated access".format(user.name, srcIp), log.WEB)
            # If ready, show transport for this service, if also ready ofc
            iads = userService.getInstance()
            ip = iads.getIp()
            userService.logIP(ip)  # Update known ip

            if self.checkUuid(userService) is False:  # Machine is not what is expected
                serviceNotReadyCode = 0x0004
                log.doLog(userService, log.WARN, "User service is not accessible (ip {0})".format(ip), log.TRANSPORT)
                logger.debug('Transport is not ready for user service {0}'.format(userService))
            else:
                events.addEvent(userService.deployed_service, events.ET_ACCESS, username=userName, srcip=srcIp, dstip=ip, uniqueid=userService.unique_id)
                if ip is not None:
                    serviceNotReadyCode = 0x0003
                    itrans = trans.getInstance()
                    if itrans.isAvailableFor(userService, ip):
                        userService.setConnectionSource(srcIp, 'unknown')
                        log.doLog(userService, log.INFO, "User service ready", log.WEB)
                        self.notifyPreconnect(userService, itrans.processedUser(userService, user), itrans.protocol)
                        traceLogger.info('READY on service "{}" for user "{}" with transport "{}" (ip:{})'.format(userService.name, userName, trans.name, ip))
                        return (ip, userService, iads, trans, itrans)
                    else:
                        message = itrans.getCustomAvailableErrorMsg(userService, ip)
                        log.doLog(userService, log.WARN, message, log.TRANSPORT)
                        logger.debug('Transport is not ready for user service {}:  {}'.format(userService, message))
                else:
                    logger.debug('Ip not available from user service {0}'.format(userService))
        else:
            log.doLog(userService, log.WARN, "User {0} from {1} tried to access, but service was not ready".format(user.name, srcIp), log.WEB)

        traceLogger.error('ERROR {} on service "{}" for user "{}" with transport "{}" (ip:{})'.format(serviceNotReadyCode, userService.name, userName, trans.name, ip))
        raise ServiceNotReadyError(code=serviceNotReadyCode, service=userService, transport=trans)<|MERGE_RESOLUTION|>--- conflicted
+++ resolved
@@ -51,8 +51,6 @@
 import json
 import logging
 
-__updated__ = '2018-03-02'
-
 logger = logging.getLogger(__name__)
 traceLogger = logging.getLogger('traceLog')
 
@@ -487,34 +485,21 @@
         """
         This method is used by UserService when a request for setInUse(False) is made
         This checks that the service can continue existing or not
-<<<<<<< HEAD
         """
-        remove = False
-        # uService = UserService.objects.get(id=uService.id)
-        with transaction.atomic():
-            uService = UserService.objects.select_for_update().get(id=uService.id)
-            if uService.publication is None:
-                return
-            if uService.publication.id != uService.deployed_service.activePublication().id:
-                logger.debug('Old revision of user service, marking as removable: {0}'.format(uService))
-                remove = True
-
-        if remove:
-            uService.remove()
-=======
-        '''
         osm = uService.deployed_service.osmanager
         # If os manager says "machine is persistent", do not tray to delete "previous version" assigned machines
         doPublicationCleanup = True if osm is None else not osm.getInstance().isPersistent()
 
         if doPublicationCleanup:
-            if uService.publication is None:
-                return
-
-            if uService.publication.id != uService.deployed_service.activePublication().id:
-                logger.debug('Old revision of user service, marking as removable: {0}'.format(uService))
+            remove = False
+            with transaction.atomic():
+                uService = UserService.objects.select_for_update().get(id=uService.id)
+                if uService.publication not is None and uService.publication.id != uService.deployed_service.activePublication().id:
+                    logger.debug('Old revision of user service, marking as removable: {0}'.format(uService))
+                    remove = True
+
+            if remove:
                 uService.remove()
->>>>>>> 5f74c7fc
 
     def notifyReadyFromOsManager(self, uService, data):
         try:
