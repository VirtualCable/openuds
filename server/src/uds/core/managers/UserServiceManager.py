# -*- coding: utf-8 -*-

#
# Copyright (c) 2012 Virtual Cable S.L.
# All rights reserved.
#
# Redistribution and use in source and binary forms, with or without modification,
# are permitted provided that the following conditions are met:
#
#    * Redistributions of source code must retain the above copyright notice,
#      this list of conditions and the following disclaimer.
#    * Redistributions in binary form must reproduce the above copyright notice,
#      this list of conditions and the following disclaimer in the documentation
#      and/or other materials provided with the distribution.
#    * Neither the name of Virtual Cable S.L. nor the names of its contributors
#      may be used to endorse or promote products derived from this software
#      without specific prior written permission.
#
# THIS SOFTWARE IS PROVIDED BY THE COPYRIGHT HOLDERS AND CONTRIBUTORS "AS IS"
# AND ANY EXPRESS OR IMPLIED WARRANTIES, INCLUDING, BUT NOT LIMITED TO, THE
# IMPLIED WARRANTIES OF MERCHANTABILITY AND FITNESS FOR A PARTICULAR PURPOSE ARE
# DISCLAIMED. IN NO EVENT SHALL THE COPYRIGHT HOLDER OR CONTRIBUTORS BE LIABLE
# FOR ANY DIRECT, INDIRECT, INCIDENTAL, SPECIAL, EXEMPLARY, OR CONSEQUENTIAL
# DAMAGES (INCLUDING, BUT NOT LIMITED TO, PROCUREMENT OF SUBSTITUTE GOODS OR
# SERVICES; LOSS OF USE, DATA, OR PROFITS; OR BUSINESS INTERRUPTION) HOWEVER
# CAUSED AND ON ANY THEORY OF LIABILITY, WHETHER IN CONTRACT, STRICT LIABILITY,
# OR TORT (INCLUDING NEGLIGENCE OR OTHERWISE) ARISING IN ANY WAY OUT OF THE USE
# OF THIS SOFTWARE, EVEN IF ADVISED OF THE POSSIBILITY OF SUCH DAMAGE.

'''
@author: Adolfo Gómez, dkmaster at dkmon dot com
'''
from __future__ import unicode_literals

from django.utils.translation import ugettext as _
from django.db.models import Q
from django.db import transaction
from uds.core.jobs.DelayedTask import DelayedTask
from uds.core.jobs.DelayedTaskRunner import DelayedTaskRunner
from uds.core.services.Exceptions import OperationException
from uds.core.util.State import State
from uds.core.util import log
from uds.core.util.Config import GlobalConfig
from uds.core.services.Exceptions import MaxServicesReachedError, ServiceInMaintenanceMode, InvalidServiceException, ServiceNotReadyError
from uds.models import ServicePool, UserService, getSqlDatetime, Transport
from uds.core import services
from uds.core.services import Service
from uds.core.util.stats import events

import requests
import json
import logging

<<<<<<< HEAD
__updated__ = '2015-10-24'
=======
__updated__ = '2015-11-05'
>>>>>>> fe6c701e

logger = logging.getLogger(__name__)

USERSERVICE_TAG = 'cm-'


class UserServiceOpChecker(DelayedTask):
    def __init__(self, service):
        super(UserServiceOpChecker, self).__init__()
        self._svrId = service.id
        self._state = service.state

    @staticmethod
    def makeUnique(userService, userServiceInstance, state):
        '''
        This method ensures that there will be only one delayedtask related to the userService indicated
        '''
        DelayedTaskRunner.runner().remove(USERSERVICE_TAG + userService.uuid)
        UserServiceOpChecker.checkAndUpdateState(userService, userServiceInstance, state)

    @staticmethod
    def checkAndUpdateState(userService, userServiceInstance, state):
        '''
        Checks the value returned from invocation to publish or checkPublishingState, updating the servicePoolPub database object
        Return True if it has to continue checking, False if finished
        '''
        try:
            prevState = userService.state
            userService.unique_id = userServiceInstance.getUniqueId()  # Updates uniqueId
            userService.friendly_name = userServiceInstance.getName()  # And name, both methods can modify serviceInstance, so we save it later
            if State.isFinished(state):
                checkLater = False
                userServiceInstance.finish()
                if State.isPreparing(prevState):
                    if userServiceInstance.service().publicationType is None or userService.publication == userService.deployed_service.activePublication():
                        userService.setState(State.USABLE)
                        # and make this usable if os manager says that it is usable, else it pass to configuring state
                        if userServiceInstance.osmanager() is not None and userService.os_state == State.PREPARING:  # If state is already "Usable", do not recheck it
                            stateOs = userServiceInstance.osmanager().checkState(userService)
                            # If state is finish, we need to notify the userService again that os has finished
                            if State.isFinished(stateOs):
                                state = userServiceInstance.notifyReadyFromOsManager('')
                                userService.updateData(userServiceInstance)
                        else:
                            stateOs = State.FINISHED

                        if State.isRuning(stateOs):
                            userService.setOsState(State.PREPARING)
                        else:
                            userService.setOsState(State.USABLE)
                    else:
                        # We ignore OsManager info and if userService don't belong to "current" publication, mark it as removable
                        userService.setState(State.REMOVABLE)
                elif State.isRemoving(prevState):
                    if userServiceInstance.osmanager() is not None:
                        userServiceInstance.osmanager().release(userService)
                    userService.setState(State.REMOVED)
                else:
                    # Canceled,
                    logger.debug("Canceled us {2}: {0}, {1}".format(prevState, State.toString(state), State.toString(userService)))
                    userService.setState(State.CANCELED)
                    userServiceInstance.osmanager().release(userService)
                userService.updateData(userServiceInstance)
            elif State.isErrored(state):
                checkLater = False
                userService.updateData(userServiceInstance)
                userService.setState(State.ERROR)
            else:
                checkLater = True  # The task is running
                userService.updateData(userServiceInstance)
            userService.save()
            if checkLater:
                UserServiceOpChecker.checkLater(userService, userServiceInstance)
        except Exception as e:
            logger.exception('Checking service state')
            log.doLog(userService, log.ERROR, 'Exception: {0}'.format(e), log.INTERNAL)
            userService.setState(State.ERROR)
            userService.save()

    @staticmethod
    def checkLater(userService, ci):
        '''
        Inserts a task in the delayedTaskRunner so we can check the state of this publication
        @param dps: Database object for DeployedServicePublication
        @param pi: Instance of Publication manager for the object
        '''
        # Do not add task if already exists one that updates this service
        if DelayedTaskRunner.runner().checkExists(USERSERVICE_TAG + userService.uuid):
            return
        DelayedTaskRunner.runner().insert(UserServiceOpChecker(userService), ci.suggestedTime, USERSERVICE_TAG + userService.uuid)

    def run(self):
        logger.debug('Checking user service finished {0}'.format(self._svrId))
        uService = None
        try:
            uService = UserService.objects.get(pk=self._svrId)
            if uService.state != self._state:
                logger.debug('Task overrided by another task (state of item changed)')
                # This item is no longer valid, returning will not check it again (no checkLater called)
                return
            ci = uService.getInstance()
            logger.debug("uService instance class: {0}".format(ci.__class__))
            state = ci.checkState()
            UserServiceOpChecker.checkAndUpdateState(uService, ci, state)
        except UserService.DoesNotExist, e:
            logger.error('User service not found (erased from database?) {0} : {1}'.format(e.__class__, e))
        except Exception, e:
            # Exception caught, mark service as errored
            logger.exception("Error {0}, {1} :".format(e.__class__, e))
            if uService is not None:
                log.doLog(uService, log.ERROR, 'Exception: {0}'.format(e), log.INTERNAL)
            try:
                uService.setState(State.ERROR)
                uService.save()
            except Exception:
                logger.error('Can\'t update state of uService object')


class UserServiceManager(object):
    _manager = None

    def __init__(self):
        pass

    @staticmethod
    def manager():
        if UserServiceManager._manager is None:
            UserServiceManager._manager = UserServiceManager()
        return UserServiceManager._manager

    @staticmethod
    def getCacheStateFilter(level):
        return Q(cache_level=level) & UserServiceManager.getStateFilter()

    @staticmethod
    def getStateFilter():
        return Q(state__in=[State.PREPARING, State.USABLE])

    def __checkMaxDeployedReached(self, deployedService):
        '''
        Checks if maxDeployed for the service has been reached, and, if so,
        raises an exception that no more services of this kind can be reached
        '''
        serviceInstance = deployedService.service.getInstance()
        # Early return, so no database count is needed
        if serviceInstance.maxDeployed == Service.UNLIMITED:
            return

        numberOfServices = deployedService.userServices.filter(state__in=[State.PREPARING, State.USABLE]).count()

        if serviceInstance.maxDeployed <= numberOfServices:
            raise MaxServicesReachedError('Max number of allowed deployments for service reached')

    def __createCacheAtDb(self, deployedServicePublication, cacheLevel):
        '''
        Private method to instatiate a cache element at database with default states
        '''
        # Checks if maxDeployed has been reached and if so, raises an exception
        self.__checkMaxDeployedReached(deployedServicePublication.deployed_service)
        now = getSqlDatetime()
        return deployedServicePublication.userServices.create(cache_level=cacheLevel, state=State.PREPARING, os_state=State.PREPARING,
                                                              state_date=now, creation_date=now, data='',
                                                              deployed_service=deployedServicePublication.deployed_service,
                                                              user=None, in_use=False)

    def __createAssignedAtDb(self, deployedServicePublication, user):
        '''
        Private method to instatiate an assigned element at database with default state
        '''
        self.__checkMaxDeployedReached(deployedServicePublication.deployed_service)
        now = getSqlDatetime()
        return deployedServicePublication.userServices.create(cache_level=0, state=State.PREPARING, os_state=State.PREPARING,
                                                              state_date=now, creation_date=now, data='',
                                                              deployed_service=deployedServicePublication.deployed_service,
                                                              user=user, in_use=False)

    def __createAssignedAtDbForNoPublication(self, deployedService, user):
        '''
        __createCacheAtDb and __createAssignedAtDb uses a publication for create the UserService.
        There is cases where deployed services do not have publications (do not need them), so we need this method to create
        an UserService with no publications, and create them from an DeployedService
        '''
        self.__checkMaxDeployedReached(deployedService)
        now = getSqlDatetime()
        return deployedService.userServices.create(cache_level=0, state=State.PREPARING, os_state=State.PREPARING,
                                                   state_date=now, creation_date=now, data='', publication=None, user=user, in_use=False)

    def createCacheFor(self, deployedServicePublication, cacheLevel):
        '''
        Creates a new cache for the deployed service publication at level indicated
        '''
        logger.debug('Creating a new cache element at level {0} for publication {1}'.format(cacheLevel, deployedServicePublication))
        cache = self.__createCacheAtDb(deployedServicePublication, cacheLevel)
        ci = cache.getInstance()
        state = ci.deployForCache(cacheLevel)

        UserServiceOpChecker.checkAndUpdateState(cache, ci, state)
        return cache

    def createAssignedFor(self, ds, user):
        '''
        Creates a new assigned deployed service for the publication and user indicated
        '''
        if ds.service.getType().publicationType is not None:
            dsp = ds.activePublication()
            logger.debug('Creating a new assigned element for user {0} por publication {1}'.format(user, dsp))
            assigned = self.__createAssignedAtDb(dsp, user)
        else:
            logger.debug('Creating a new assigned element for user {0}'.format(user))
            assigned = self.__createAssignedAtDbForNoPublication(ds, user)

        ai = assigned.getInstance()
        state = ai.deployForUser(user)

        UserServiceOpChecker.makeUnique(assigned, ai, state)

        return assigned

    def createAssignable(self, ds, deployed, user):
        '''
        Creates an assignable service
        '''
        now = getSqlDatetime()
        assignable = ds.userServices.create(cache_level=0, state=State.PREPARING, os_state=State.PREPARING,
                                            state_date=now, creation_date=now, data='', user=user, in_use=False)
        state = deployed.deployForUser(user)
        try:
            UserServiceOpChecker.makeUnique(assignable, deployed, state)
        except Exception, e:
            logger.exception("Exception {0}".format(e))
        logger.debug("Assignable: {0}".format(assignable))
        return assignable

    def moveToLevel(self, cache, cacheLevel):
        '''
        Moves a cache element from one level to another
        @return: cache element
        '''
        cache = UserService.objects.get(id=cache.id)
        logger.debug('Moving cache {0} to level {1}'.format(cache, cacheLevel))
        ci = cache.getInstance()
        state = ci.moveToCache(cacheLevel)
        cache.cache_level = cacheLevel
        logger.debug('Service State: {0} {1} {2}'.format(State.toString(state), State.toString(cache.state), State.toString(cache.os_state)))
        if State.isRuning(state) and cache.isUsable():
            cache.setState(State.PREPARING)

        UserServiceOpChecker.makeUnique(cache, ci, state)

    def cancel(self, uService):
        '''
        Cancels a user service creation
        @return: the Uservice canceling
        '''
        uService = UserService.objects.get(pk=uService.id)
        logger.debug('Canceling uService {0} creation'.format(uService))
        if uService.isPreparing() is False:
            logger.info('Cancel requested for a non running operation, performing removal instead')
            return self.remove(uService)

        ui = uService.getInstance()
        # We simply notify service that it should cancel operation
        state = ui.cancel()
        uService.updateData(ui)
        uService.setState(State.CANCELING)
        UserServiceOpChecker.makeUnique(uService, ui, state)
        return uService

    def remove(self, uService):
        '''
        Removes a uService element
        @return: the uService removed (marked for removal)
        '''
        uService.refresh_from_db()
        # uService = UserService.objects.get(id=uService.id)
        logger.debug('Removing uService {}'.format(uService))
        if uService.isUsable() is False and State.isRemovable(uService.state) is False:
            raise OperationException(_('Can\'t remove a non active element'))

        ci = uService.getInstance()
        state = ci.destroy()
        uService.setState(State.REMOVING)
        UserServiceOpChecker.makeUnique(uService, ci, state)

    def removeOrCancel(self, uService):
        if uService.isUsable() or State.isRemovable(uService.state):
            return self.remove(uService)
        elif uService.isPreparing():
            return self.cancel(uService)
        else:
            raise OperationException(_('Can\'t remove nor cancel {0} cause its states don\'t allow it'))

    def removeInfoItems(self, dsp):
        with transaction.atomic():
            dsp.cachedDeployedService.filter(state__in=State.INFO_STATES).delete()

    def getExistingAssignationForUser(self, ds, user):
        existing = ds.assignedUserServices().filter(user=user, state__in=State.VALID_STATES)
        lenExisting = existing.count()
        if lenExisting > 0:  # Already has 1 assigned
            logger.debug('Found assigned service from {0} to user {1}'.format(ds, user.name))
            return existing[0]
            # if existing[0].state == State.ERROR:
            #    if lenExisting > 1:
            #        return existing[1]
            # else:
            #    return existing[0]
        return None

    def getAssignationForUser(self, ds, user):

        if ds.service.getInstance().spawnsNew is False:
            assignedUserService = self.getExistingAssignationForUser(ds, user)
        else:
            assignedUserService = None

        # If has an assigned user service, returns this without any more work
        if assignedUserService is not None:
            return assignedUserService

        # Now try to locate 1 from cache already "ready" (must be usable and at level 1)
        with transaction.atomic():
            cache = ds.cachedUserServices().select_for_update().filter(cache_level=services.UserDeployment.L1_CACHE, state=State.USABLE)[:1]
            if len(cache) > 0:
                cache = cache[0]
                cache.assignToUser(user)
                cache.save()  # Store assigned ASAP, we do not know how long assignToUser method of instance will take
            else:
                cache = None

        # Out of atomic transaction
        if cache is not None:
            logger.debug('Found a cached-ready service from {0} for user {1}, item {2}'.format(ds, user, cache))
            events.addEvent(ds, events.ET_CACHE_HIT, fld1=ds.cachedUserServices().filter(cache_level=services.UserDeployment.L1_CACHE, state=State.USABLE).count())
            ci = cache.getInstance()  # User Deployment instance
            ci.assignToUser(user)
            cache.updateData(ci)
            cache.save()
            return cache

        # Cache missed

        # Now find if there is a preparing one
        with transaction.atomic():
            cache = ds.cachedUserServices().select_for_update().filter(cache_level=services.UserDeployment.L1_CACHE, state=State.PREPARING)[:1]
            if len(cache) > 0:
                cache = cache[0]
                cache.assignToUser(user)
                cache.save()
            else:
                cache = None

        # Out of atomic transaction
        if cache is not None:
            logger.debug('Found a cached-preparing service from {0} for user {1}, item {2}'.format(ds, user, cache))
            events.addEvent(ds, events.ET_CACHE_MISS, fld1=ds.cachedUserServices().filter(cache_level=services.UserDeployment.L1_CACHE, state=State.PREPARING).count())
            ci = cache.getInstance()  # User Deployment instance
            ci.assignToUser(user)
            cache.updateData(ci)
            cache.save()
            return cache

        # Can't assign directly from L2 cache... so we check if we can create e new service in the limits requested
        ty = ds.service.getType()
        if ty.usesCache is True:
            # inCacheL1 = ds.cachedUserServices().filter(UserServiceManager.getCacheStateFilter(services.UserDeployment.L1_CACHE)).count()
            inAssigned = ds.assignedUserServices().filter(UserServiceManager.getStateFilter()).count()
            # totalL1Assigned = inCacheL1 + inAssigned
            if inAssigned >= ds.max_srvs:  # cacheUpdater will drop necesary L1 machines, so it's not neccesary to check against inCacheL1
                raise MaxServicesReachedError()
        # Can create new service, create it
        events.addEvent(ds, events.ET_CACHE_MISS, fld1=0)
        return self.createAssignedFor(ds, user)

    def getServicesInStateForProvider(self, provider_id, state):
        '''
        Returns the number of services of a service provider in the state indicated
        '''
        return UserService.objects.filter(deployed_service__service__provider__id=provider_id, state=state).count()

    def canRemoveServiceFromDeployedService(self, ds):
        '''
        checks if we can do a "remove" from a deployed service
        '''
        removing = self.getServicesInStateForProvider(ds.service.provider_id, State.REMOVING)
        if removing >= GlobalConfig.MAX_REMOVING_SERVICES.getInt() and GlobalConfig.IGNORE_LIMITS.getBool() is False:
            return False
        return True

    def canInitiateServiceFromDeployedService(self, ds):
        '''
        Checks if we can start a new service
        '''
        preparing = self.getServicesInStateForProvider(ds.service.provider_id, State.PREPARING)
        if preparing >= GlobalConfig.MAX_PREPARING_SERVICES.getInt() and GlobalConfig.IGNORE_LIMITS.getBool() is False:
            return False
        return True

    def isReady(self, uService):
        UserService.objects.update()
        uService = UserService.objects.get(id=uService.id)
        logger.debug('Checking ready of {0}'.format(uService))
        if uService.state != State.USABLE or uService.os_state != State.USABLE:
            logger.debug('State is not usable for {0}'.format(uService))
            return False
        logger.debug('Service {0} is usable, checking it via setReady'.format(uService))
        ui = uService.getInstance()
        state = ui.setReady()
        logger.debug('State: {0}'.format(state))
        uService.updateData(ui)
        if state == State.FINISHED:
            uService.save()
            return True
        uService.setState(State.PREPARING)
        UserServiceOpChecker.makeUnique(uService, ui, state)
        return False

    def notifyPreconnect(self, uService, userName, protocol):
        url = uService.getCommsUrl()
        if url is None:
            logger.debug('No notification is made because agent does not supports notifications')
            return
        url += '/preConnect'

        try:
            r = requests.post(url,
                              data=json.dumps({'user': userName, 'protocol': protocol}),
                              headers={'content-type': 'application/json'},
                              verify=False,
                              timeout=2)
            r = json.loads(r.content)
            logger.debug('Sent pre connection to client using {}: {}'.format(url, r))
            # In fact we ignore result right now
        except Exception as e:
            logger.info('preConnection failed: {}. Check connection on destination machine: {}'.format(e, url))

    def sendScript(self, uService, script):
        '''
        If allowed, send script to user service
        '''
        url = uService.getCommsUrl()
        if url is None:
            logger.error('Can\'t connect with actor (no actor or legacy actor)')
            return
        url += '/script'

        try:
            r = requests.post(url, data=json.dumps({'script': script}), headers={'content-type': 'application/json'}, verify=False, timeout=5)
            r = json.loads(r.content)
            logger.debug('Sent script to client using {}: {}'.format(url, r))
            # In fact we ignore result right now
        except Exception as e:
            logger.error('Exception caught sending script: {}. Check connection on destination machine: {}'.format(e, url))

        # All done

    def checkForRemoval(self, uService):
        '''
        This method is used by UserService when a request for setInUse(False) is made
        This checks that the service can continue existing or not
        '''
        # uService = UserService.objects.get(id=uService.id)
        if uService.publication is None:
            return
        if uService.publication.id != uService.deployed_service.activePublication().id:
            logger.debug('Old revision of user service, marking as removable: {0}'.format(uService))
            uService.remove()

    def notifyReadyFromOsManager(self, uService, data):
        ui = uService.getInstance()
        logger.debug('Notifying user service ready state')
        state = ui.notifyReadyFromOsManager(data)
        logger.debug('State: {0}'.format(state))
        uService.updateData(ui)
        if state == State.FINISHED:
            logger.debug('Service is now ready')
            uService.save()
        elif uService.state in (State.USABLE, State.PREPARING):  # We don't want to get active deleting or deleted machines...
            uService.setState(State.PREPARING)
            UserServiceOpChecker.makeUnique(uService, ui, state)

    def getService(self, user, srcIp, idService, idTransport, doTest=True):
        '''
        Get service info from
        '''
        kind, idService = idService[0], idService[1:]

        logger.debug('Kind of service: {0}, idService: {1}'.format(kind, idService))
        if kind == 'A':  # This is an assigned service
            logger.debug('Getting A service {}'.format(idService))
            userService = UserService.objects.get(uuid=idService)
            userService.deployed_service.validateUser(user)
        else:
            ds = ServicePool.objects.get(uuid=idService)
            # We first do a sanity check for this, if the user has access to this service
            # If it fails, will raise an exception
            ds.validateUser(user)
            # Now we have to locate an instance of the service, so we can assign it to user.
            userService = self.getAssignationForUser(ds, user)

        if userService.isInMaintenance() is True:
            raise ServiceInMaintenanceMode()

        logger.debug('Found service: {0}'.format(userService))

        if idTransport is None:  # Find a suitable transport
            for v in userService.deployed_service.transports.order_by('priority'):
                if v.validForIp(srcIp):
                    idTransport = v.uuid
                    break

        try:
            trans = Transport.objects.get(uuid=idTransport)
        except Exception:
            raise InvalidServiceException()

        # Ensures that the transport is allowed for this service
        if trans not in userService.deployed_service.transports.all():
            raise InvalidServiceException()

        # If transport is not available for the request IP...
        if trans.validForIp(srcIp) is False:
            raise InvalidServiceException()

        if doTest is False:
            return (None, userService, None, trans, None)

        serviceNotReadyCode = 0x0001

        # Test if the service is ready
        if userService.isReady():
            serviceNotReadyCode = 0x0002
            log.doLog(userService, log.INFO, "User {0} from {1} has initiated access".format(user.name, srcIp), log.WEB)
            # If ready, show transport for this service, if also ready ofc
            iads = userService.getInstance()
            ip = iads.getIp()
            events.addEvent(userService.deployed_service, events.ET_ACCESS, username=user.name, srcip=srcIp, dstip=ip, uniqueid=userService.unique_id)
            if ip is not None:
                serviceNotReadyCode = 0x0003
                itrans = trans.getInstance()
                if itrans.isAvailableFor(userService, ip):
                    userService.setConnectionSource(srcIp, 'unknown')
                    log.doLog(userService, log.INFO, "User service ready", log.WEB)
                    UserServiceManager.manager().notifyPreconnect(userService, itrans.processedUser(userService, user), itrans.protocol)
                    return (ip, userService, iads, trans, itrans)
                else:
                    log.doLog(userService, log.WARN, "User service is not accessible (ip {0})".format(ip), log.TRANSPORT)
                    logger.debug('Transport is not ready for user service {0}'.format(userService))
            else:
                logger.debug('Ip not available from user service {0}'.format(userService))
        else:
            log.doLog(userService, log.WARN, "User {0} from {1} tried to access, but service was not ready".format(user.name, srcIp), log.WEB)

        raise ServiceNotReadyError(code=serviceNotReadyCode)<|MERGE_RESOLUTION|>--- conflicted
+++ resolved
@@ -51,11 +51,7 @@
 import json
 import logging
 
-<<<<<<< HEAD
-__updated__ = '2015-10-24'
-=======
 __updated__ = '2015-11-05'
->>>>>>> fe6c701e
 
 logger = logging.getLogger(__name__)
 
@@ -143,9 +139,9 @@
         @param pi: Instance of Publication manager for the object
         '''
         # Do not add task if already exists one that updates this service
-        if DelayedTaskRunner.runner().checkExists(USERSERVICE_TAG + userService.uuid):
+        if DelayedTaskRunner.runner().checkExists(USERSERVICE_TAG + str(userService.id)):
             return
-        DelayedTaskRunner.runner().insert(UserServiceOpChecker(userService), ci.suggestedTime, USERSERVICE_TAG + userService.uuid)
+        DelayedTaskRunner.runner().insert(UserServiceOpChecker(userService), ci.suggestedTime, USERSERVICE_TAG + str(userService.id))
 
     def run(self):
         logger.debug('Checking user service finished {0}'.format(self._svrId))
@@ -329,9 +325,8 @@
         Removes a uService element
         @return: the uService removed (marked for removal)
         '''
-        uService.refresh_from_db()
-        # uService = UserService.objects.get(id=uService.id)
-        logger.debug('Removing uService {}'.format(uService))
+        uService = UserService.objects.get(id=uService.id)
+        logger.debug('Removing uService {0}'.format(uService))
         if uService.isUsable() is False and State.isRemovable(uService.state) is False:
             raise OperationException(_('Can\'t remove a non active element'))
 
@@ -560,17 +555,7 @@
             raise ServiceInMaintenanceMode()
 
         logger.debug('Found service: {0}'.format(userService))
-
-        if idTransport is None:  # Find a suitable transport
-            for v in userService.deployed_service.transports.order_by('priority'):
-                if v.validForIp(srcIp):
-                    idTransport = v.uuid
-                    break
-
-        try:
-            trans = Transport.objects.get(uuid=idTransport)
-        except Exception:
-            raise InvalidServiceException()
+        trans = Transport.objects.get(uuid=idTransport)
 
         # Ensures that the transport is allowed for this service
         if trans not in userService.deployed_service.transports.all():
