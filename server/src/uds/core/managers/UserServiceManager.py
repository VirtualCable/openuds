# -*- coding: utf-8 -*-

#
# Copyright (c) 2012 Virtual Cable S.L.
# All rights reserved.
#
# Redistribution and use in source and binary forms, with or without modification,
# are permitted provided that the following conditions are met:
#
#    * Redistributions of source code must retain the above copyright notice,
#      this list of conditions and the following disclaimer.
#    * Redistributions in binary form must reproduce the above copyright notice,
#      this list of conditions and the following disclaimer in the documentation
#      and/or other materials provided with the distribution.
#    * Neither the name of Virtual Cable S.L. nor the names of its contributors
#      may be used to endorse or promote products derived from this software
#      without specific prior written permission.
#
# THIS SOFTWARE IS PROVIDED BY THE COPYRIGHT HOLDERS AND CONTRIBUTORS "AS IS"
# AND ANY EXPRESS OR IMPLIED WARRANTIES, INCLUDING, BUT NOT LIMITED TO, THE
# IMPLIED WARRANTIES OF MERCHANTABILITY AND FITNESS FOR A PARTICULAR PURPOSE ARE
# DISCLAIMED. IN NO EVENT SHALL THE COPYRIGHT HOLDER OR CONTRIBUTORS BE LIABLE
# FOR ANY DIRECT, INDIRECT, INCIDENTAL, SPECIAL, EXEMPLARY, OR CONSEQUENTIAL
# DAMAGES (INCLUDING, BUT NOT LIMITED TO, PROCUREMENT OF SUBSTITUTE GOODS OR
# SERVICES; LOSS OF USE, DATA, OR PROFITS; OR BUSINESS INTERRUPTION) HOWEVER
# CAUSED AND ON ANY THEORY OF LIABILITY, WHETHER IN CONTRACT, STRICT LIABILITY,
# OR TORT (INCLUDING NEGLIGENCE OR OTHERWISE) ARISING IN ANY WAY OUT OF THE USE
# OF THIS SOFTWARE, EVEN IF ADVISED OF THE POSSIBILITY OF SUCH DAMAGE.

'''
@author: Adolfo Gómez, dkmaster at dkmon dot com
'''
from __future__ import unicode_literals

from django.utils.translation import ugettext as _
from django.db.models import Q
from django.db import transaction
from uds.core.services.Exceptions import OperationException
from uds.core.util.State import State
from uds.core.util import log
from uds.core.util.Config import GlobalConfig
from uds.core.services.Exceptions import MaxServicesReachedError, ServiceInMaintenanceMode, InvalidServiceException, ServiceNotReadyError, ServiceAccessDeniedByCalendar
from uds.models import ServicePool, UserService, getSqlDatetime, Transport
from uds.core import services
from uds.core.services import Service
from uds.core.util.stats import events

from .userservice.opchecker  import UserServiceOpChecker

import requests
import json
import logging

<<<<<<< HEAD
__updated__ = '2016-09-16'
=======
__updated__ = '2016-10-13'
>>>>>>> 649a3515

logger = logging.getLogger(__name__)


class UserServiceManager(object):
    _manager = None

    def __init__(self):
        pass

    @staticmethod
    def manager():
        if UserServiceManager._manager is None:
            UserServiceManager._manager = UserServiceManager()
        return UserServiceManager._manager

    @staticmethod
    def getCacheStateFilter(level):
        return Q(cache_level=level) & UserServiceManager.getStateFilter()

    @staticmethod
    def getStateFilter():
        return Q(state__in=[State.PREPARING, State.USABLE])

    def __checkMaxDeployedReached(self, deployedService):
        '''
        Checks if maxDeployed for the service has been reached, and, if so,
        raises an exception that no more services of this kind can be reached
        '''
        serviceInstance = deployedService.service.getInstance()
        # Early return, so no database count is needed
        if serviceInstance.maxDeployed == Service.UNLIMITED:
            return

        numberOfServices = deployedService.userServices.filter(state__in=[State.PREPARING, State.USABLE]).count()

        if serviceInstance.maxDeployed <= numberOfServices:
            raise MaxServicesReachedError('Max number of allowed deployments for service reached')

    def __createCacheAtDb(self, deployedServicePublication, cacheLevel):
        '''
        Private method to instatiate a cache element at database with default states
        '''
        # Checks if maxDeployed has been reached and if so, raises an exception
        self.__checkMaxDeployedReached(deployedServicePublication.deployed_service)
        now = getSqlDatetime()
        return deployedServicePublication.userServices.create(cache_level=cacheLevel, state=State.PREPARING, os_state=State.PREPARING,
                                                              state_date=now, creation_date=now, data='',
                                                              deployed_service=deployedServicePublication.deployed_service,
                                                              user=None, in_use=False)

    def __createAssignedAtDb(self, deployedServicePublication, user):
        '''
        Private method to instatiate an assigned element at database with default state
        '''
        self.__checkMaxDeployedReached(deployedServicePublication.deployed_service)
        now = getSqlDatetime()
        return deployedServicePublication.userServices.create(cache_level=0, state=State.PREPARING, os_state=State.PREPARING,
                                                              state_date=now, creation_date=now, data='',
                                                              deployed_service=deployedServicePublication.deployed_service,
                                                              user=user, in_use=False)

    def __createAssignedAtDbForNoPublication(self, deployedService, user):
        '''
        __createCacheAtDb and __createAssignedAtDb uses a publication for create the UserService.
        There is cases where deployed services do not have publications (do not need them), so we need this method to create
        an UserService with no publications, and create them from an DeployedService
        '''
        self.__checkMaxDeployedReached(deployedService)
        now = getSqlDatetime()
        return deployedService.userServices.create(cache_level=0, state=State.PREPARING, os_state=State.PREPARING,
                                                   state_date=now, creation_date=now, data='', publication=None, user=user, in_use=False)

    def createCacheFor(self, deployedServicePublication, cacheLevel):
        '''
        Creates a new cache for the deployed service publication at level indicated
        '''
        logger.debug('Creating a new cache element at level {0} for publication {1}'.format(cacheLevel, deployedServicePublication))
        cache = self.__createCacheAtDb(deployedServicePublication, cacheLevel)
        ci = cache.getInstance()
        state = ci.deployForCache(cacheLevel)

        UserServiceOpChecker.checkAndUpdateState(cache, ci, state)
        return cache

    def createAssignedFor(self, ds, user):
        '''
        Creates a new assigned deployed service for the publication and user indicated
        '''
        if ds.service.getType().publicationType is not None:
            dsp = ds.activePublication()
            logger.debug('Creating a new assigned element for user {0} por publication {1}'.format(user, dsp))
            assigned = self.__createAssignedAtDb(dsp, user)
        else:
            logger.debug('Creating a new assigned element for user {0}'.format(user))
            assigned = self.__createAssignedAtDbForNoPublication(ds, user)

        ai = assigned.getInstance()
        state = ai.deployForUser(user)

        UserServiceOpChecker.makeUnique(assigned, ai, state)

        return assigned

    def createAssignable(self, ds, deployed, user):
        '''
        Creates an assignable service
        '''
        now = getSqlDatetime()
        assignable = ds.userServices.create(cache_level=0, state=State.PREPARING, os_state=State.PREPARING,
                                            state_date=now, creation_date=now, data='', user=user, in_use=False)
        state = deployed.deployForUser(user)
        try:
            UserServiceOpChecker.makeUnique(assignable, deployed, state)
        except Exception, e:
            logger.exception("Exception {0}".format(e))
        logger.debug("Assignable: {0}".format(assignable))
        return assignable

    def moveToLevel(self, cache, cacheLevel):
        '''
        Moves a cache element from one level to another
        @return: cache element
        '''
        cache = UserService.objects.get(id=cache.id)
        logger.debug('Moving cache {0} to level {1}'.format(cache, cacheLevel))
        ci = cache.getInstance()
        state = ci.moveToCache(cacheLevel)
        cache.cache_level = cacheLevel
        logger.debug('Service State: {0} {1} {2}'.format(State.toString(state), State.toString(cache.state), State.toString(cache.os_state)))
        if State.isRuning(state) and cache.isUsable():
            cache.setState(State.PREPARING)

        UserServiceOpChecker.makeUnique(cache, ci, state)

    def cancel(self, uService):
        '''
        Cancels a user service creation
        @return: the Uservice canceling
        '''
        uService = UserService.objects.get(pk=uService.id)
        logger.debug('Canceling uService {0} creation'.format(uService))
        if uService.isPreparing() is False:
            logger.info('Cancel requested for a non running operation, performing removal instead')
            return self.remove(uService)

        ui = uService.getInstance()
        # We simply notify service that it should cancel operation
        state = ui.cancel()
        uService.updateData(ui)
        uService.setState(State.CANCELING)
        UserServiceOpChecker.makeUnique(uService, ui, state)
        return uService

    def remove(self, uService):
        '''
        Removes a uService element
        @return: the uService removed (marked for removal)
        '''
        uService = UserService.objects.get(id=uService.id)
        logger.debug('Removing uService {0}'.format(uService))
        if uService.isUsable() is False and State.isRemovable(uService.state) is False:
            raise OperationException(_('Can\'t remove a non active element'))

        ci = uService.getInstance()
        state = ci.destroy()
        uService.setState(State.REMOVING)
        uService.setInUse(False)  # For accounting, ensure that it is not in use right now
        UserServiceOpChecker.makeUnique(uService, ci, state)

    def removeOrCancel(self, uService):
        if uService.isUsable() or State.isRemovable(uService.state):
            return self.remove(uService)
        elif uService.isPreparing():
            return self.cancel(uService)
        else:
            raise OperationException(_('Can\'t remove nor cancel {0} cause its states don\'t allow it'))

    def removeInfoItems(self, dsp):
        with transaction.atomic():
            dsp.cachedDeployedService.filter(state__in=State.INFO_STATES).delete()

    def getExistingAssignationForUser(self, ds, user):
        existing = ds.assignedUserServices().filter(user=user, state__in=State.VALID_STATES)
        lenExisting = existing.count()
        if lenExisting > 0:  # Already has 1 assigned
            logger.debug('Found assigned service from {0} to user {1}'.format(ds, user.name))
            return existing[0]
            # if existing[0].state == State.ERROR:
            #    if lenExisting > 1:
            #        return existing[1]
            # else:
            #    return existing[0]
        return None

    def getAssignationForUser(self, ds, user):

        if ds.service.getInstance().spawnsNew is False:
            assignedUserService = self.getExistingAssignationForUser(ds, user)
        else:
            assignedUserService = None

        # If has an assigned user service, returns this without any more work
        if assignedUserService is not None:
            return assignedUserService

        # Now try to locate 1 from cache already "ready" (must be usable and at level 1)
        with transaction.atomic():
            cache = ds.cachedUserServices().select_for_update().filter(cache_level=services.UserDeployment.L1_CACHE, state=State.USABLE, os_state=State.USABLE)[:1]
            if len(cache) == 0:
                cache = ds.cachedUserServices().select_for_update().filter(cache_level=services.UserDeployment.L1_CACHE, state=State.USABLE)[:1]
            if len(cache) > 0:
                cache = cache[0]
                cache.assignToUser(user)
                cache.save()  # Store assigned ASAP, we do not know how long assignToUser method of instance will take
            else:
                cache = None

        # Out of atomic transaction
        if cache is not None:
            logger.debug('Found a cached-ready service from {0} for user {1}, item {2}'.format(ds, user, cache))
            events.addEvent(ds, events.ET_CACHE_HIT, fld1=ds.cachedUserServices().filter(cache_level=services.UserDeployment.L1_CACHE, state=State.USABLE).count())
            ci = cache.getInstance()  # User Deployment instance
            ci.assignToUser(user)
            cache.updateData(ci)
            cache.save()
            return cache

        # Cache missed

        # Now find if there is a preparing one
        with transaction.atomic():
            cache = ds.cachedUserServices().select_for_update().filter(cache_level=services.UserDeployment.L1_CACHE, state=State.PREPARING)[:1]
            if len(cache) > 0:
                cache = cache[0]
                cache.assignToUser(user)
                cache.save()
            else:
                cache = None

        # Out of atomic transaction
        if cache is not None:
            logger.debug('Found a cached-preparing service from {0} for user {1}, item {2}'.format(ds, user, cache))
            events.addEvent(ds, events.ET_CACHE_MISS, fld1=ds.cachedUserServices().filter(cache_level=services.UserDeployment.L1_CACHE, state=State.PREPARING).count())
            ci = cache.getInstance()  # User Deployment instance
            ci.assignToUser(user)
            cache.updateData(ci)
            cache.save()
            return cache

        # Can't assign directly from L2 cache... so we check if we can create e new service in the limits requested
        ty = ds.service.getType()
        if ty.usesCache is True:
            # inCacheL1 = ds.cachedUserServices().filter(UserServiceManager.getCacheStateFilter(services.UserDeployment.L1_CACHE)).count()
            inAssigned = ds.assignedUserServices().filter(UserServiceManager.getStateFilter()).count()
            # totalL1Assigned = inCacheL1 + inAssigned
            if inAssigned >= ds.max_srvs:  # cacheUpdater will drop necesary L1 machines, so it's not neccesary to check against inCacheL1
                raise MaxServicesReachedError()
        # Can create new service, create it
        events.addEvent(ds, events.ET_CACHE_MISS, fld1=0)
        return self.createAssignedFor(ds, user)

    def getServicesInStateForProvider(self, provider_id, state):
        '''
        Returns the number of services of a service provider in the state indicated
        '''
        return UserService.objects.filter(deployed_service__service__provider__id=provider_id, state=state).count()

    def canRemoveServiceFromDeployedService(self, ds):
        '''
        checks if we can do a "remove" from a deployed service
        serviceIsntance is just a helper, so if we already have unserialized deployedService
        '''
        removing = self.getServicesInStateForProvider(ds.service.provider_id, State.REMOVING)
        serviceInstance = ds.service.getInstance()
        if removing >= serviceInstance.parent().getMaxRemovingServices() and serviceInstance.parent().getIgnoreLimits() is False:
            return False
        return True

    def canInitiateServiceFromDeployedService(self, ds):
        '''
        Checks if we can start a new service
        '''
        preparing = self.getServicesInStateForProvider(ds.service.provider_id, State.PREPARING)
        serviceInstance = ds.service.getInstance()
        if preparing >= serviceInstance.parent().getMaxPreparingServices() and serviceInstance.parent().getIgnoreLimits() is False:
            return False
        return True

    def isReady(self, uService):
        UserService.objects.update()
        uService = UserService.objects.get(id=uService.id)
        logger.debug('Checking ready of {0}'.format(uService))
        if uService.state != State.USABLE or uService.os_state != State.USABLE:
            logger.debug('State is not usable for {0}'.format(uService))
            return False
        logger.debug('Service {0} is usable, checking it via setReady'.format(uService))
        ui = uService.getInstance()
        state = ui.setReady()
        logger.debug('State: {0}'.format(state))
        uService.updateData(ui)
        if state == State.FINISHED:
            uService.save()
            return True
        uService.setState(State.PREPARING)
        UserServiceOpChecker.makeUnique(uService, ui, state)
        return False

    def notifyPreconnect(self, uService, userName, protocol):
        url = uService.getCommsUrl()
        if url is None:
            logger.debug('No notification is made because agent does not supports notifications')
            return
        url += '/preConnect'

        try:
            r = requests.post(url,
                              data=json.dumps({'user': userName, 'protocol': protocol}),
                              headers={'content-type': 'application/json'},
                              verify=False,
                              timeout=2)
            r = json.loads(r.content)
            logger.debug('Sent pre connection to client using {}: {}'.format(url, r))
            # In fact we ignore result right now
        except Exception as e:
            logger.info('preConnection failed: {}. Check connection on destination machine: {}'.format(e, url))

    def checkUuid(self, uService):

        url = uService.getCommsUrl()

        if url is None:
            logger.debug('No uuid to retrieve because agent does not supports notifications')
            return True  # UUid is valid because it is not supported checking it

        if uService.getProperty('actor_version', '') < '2.0.0':  # Just for 2.0 or newer, previous actors will not support this method
            return True

        url += '/uuid'

        try:
            r = requests.get(url, verify=False, timeout=2)
            uuid = json.loads(r.content)
            if uuid != uService.uuid:
                logger.info('The requested machine has uuid {} and the expected was {}'.format(uuid, uService.uuid))
                return False

            logger.debug('Got uuid from machine: {} {} {}'.format(url, uuid, uService.uuid))
            # In fact we ignore result right now
        except Exception as e:
            logger.info('Get uuid failed: {}. Check connection on destination machine: {}'.format(e, url))
            # return True

        return True

    def sendScript(self, uService, script):
        '''
        If allowed, send script to user service
        '''
        url = uService.getCommsUrl()
        if url is None:
            logger.error('Can\'t connect with actor (no actor or legacy actor)')
            return
        url += '/script'

        try:
            r = requests.post(url, data=json.dumps({'script': script}), headers={'content-type': 'application/json'}, verify=False, timeout=5)
            r = json.loads(r.content)
            logger.debug('Sent script to client using {}: {}'.format(url, r))
            # In fact we ignore result right now
        except Exception as e:
            logger.error('Exception caught sending script: {}. Check connection on destination machine: {}'.format(e, url))

        # All done

    def checkForRemoval(self, uService):
        '''
        This method is used by UserService when a request for setInUse(False) is made
        This checks that the service can continue existing or not
        '''
        # uService = UserService.objects.get(id=uService.id)
        if uService.publication is None:
            return
        if uService.publication.id != uService.deployed_service.activePublication().id:
            logger.debug('Old revision of user service, marking as removable: {0}'.format(uService))
            uService.remove()

    def notifyReadyFromOsManager(self, uService, data):
        ui = uService.getInstance()
        logger.debug('Notifying user service ready state')
        state = ui.notifyReadyFromOsManager(data)
        logger.debug('State: {0}'.format(state))
        uService.updateData(ui)
        if state == State.FINISHED:
            logger.debug('Service is now ready')
            uService.save()
        elif uService.state in (State.USABLE, State.PREPARING):  # We don't want to get active deleting or deleted machines...
            uService.setState(State.PREPARING)
            UserServiceOpChecker.makeUnique(uService, ui, state)

    def getService(self, user, srcIp, idService, idTransport, doTest=True):
        '''
        Get service info from
        '''
        kind, idService = idService[0], idService[1:]

        logger.debug('Kind of service: {0}, idService: {1}'.format(kind, idService))
        if kind == 'A':  # This is an assigned service
            logger.debug('Getting A service {}'.format(idService))
            userService = UserService.objects.get(uuid=idService)
            userService.deployed_service.validateUser(user)
        else:
            ds = ServicePool.objects.get(uuid=idService)
            # We first do a sanity check for this, if the user has access to this service
            # If it fails, will raise an exception
            ds.validateUser(user)
            # Now we have to locate an instance of the service, so we can assign it to user.
            userService = self.getAssignationForUser(ds, user)

        logger.debug('Found service: {0}'.format(userService))

        if userService.isInMaintenance() is True:
            raise ServiceInMaintenanceMode()

        if userService.deployed_service.isAccessAllowed() is False:
            raise ServiceAccessDeniedByCalendar()

        if idTransport is None or idTransport == '':  # Find a suitable transport
            for v in userService.deployed_service.transports.order_by('priority'):
                if v.validForIp(srcIp):
                    idTransport = v.uuid
                    break

        try:
            trans = Transport.objects.get(uuid=idTransport)
        except Exception:
            raise InvalidServiceException()

        # Ensures that the transport is allowed for this service
        if trans not in userService.deployed_service.transports.all():
            raise InvalidServiceException()

        # If transport is not available for the request IP...
        if trans.validForIp(srcIp) is False:
            raise InvalidServiceException()

        if doTest is False:
            return (None, userService, None, trans, None)

        serviceNotReadyCode = 0x0001

        # Test if the service is ready
        if userService.isReady():
            serviceNotReadyCode = 0x0002
            log.doLog(userService, log.INFO, "User {0} from {1} has initiated access".format(user.name, srcIp), log.WEB)
            # If ready, show transport for this service, if also ready ofc
            iads = userService.getInstance()
            ip = iads.getIp()

            if self.checkUuid(userService) is False:  # Machine is not what is expected
                serviceNotReadyCode = 0x0004
                log.doLog(userService, log.WARN, "User service is not accessible (ip {0})".format(ip), log.TRANSPORT)
                logger.debug('Transport is not ready for user service {0}'.format(userService))
            else:
                events.addEvent(userService.deployed_service, events.ET_ACCESS, username=user.name, srcip=srcIp, dstip=ip, uniqueid=userService.unique_id)
                if ip is not None:
                    serviceNotReadyCode = 0x0003
                    itrans = trans.getInstance()
                    if itrans.isAvailableFor(userService, ip):
                        userService.setConnectionSource(srcIp, 'unknown')
                        log.doLog(userService, log.INFO, "User service ready", log.WEB)
                        self.notifyPreconnect(userService, itrans.processedUser(userService, user), itrans.protocol)
                        return (ip, userService, iads, trans, itrans)
                    else:
                        log.doLog(userService, log.WARN, "User service is not accessible (ip {0})".format(ip), log.TRANSPORT)
                        logger.debug('Transport is not ready for user service {0}'.format(userService))
                else:
                    logger.debug('Ip not available from user service {0}'.format(userService))
        else:
            log.doLog(userService, log.WARN, "User {0} from {1} tried to access, but service was not ready".format(user.name, srcIp), log.WEB)

        raise ServiceNotReadyError(code=serviceNotReadyCode, service=userService, transport=trans)<|MERGE_RESOLUTION|>--- conflicted
+++ resolved
@@ -51,11 +51,7 @@
 import json
 import logging
 
-<<<<<<< HEAD
-__updated__ = '2016-09-16'
-=======
 __updated__ = '2016-10-13'
->>>>>>> 649a3515
 
 logger = logging.getLogger(__name__)
 
