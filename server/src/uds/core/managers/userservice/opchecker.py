# -*- coding: utf-8 -*-

#
# Copyright (c) 2012-2019 Virtual Cable S.L.
# All rights reserved.
#
# Redistribution and use in source and binary forms, with or without modification,
# are permitted provided that the following conditions are met:
#
#    * Redistributions of source code must retain the above copyright notice,
#      this list of conditions and the following disclaimer.
#    * Redistributions in binary form must reproduce the above copyright notice,
#      this list of conditions and the following disclaimer in the documentation
#      and/or other materials provided with the distribution.
#    * Neither the name of Virtual Cable S.L. nor the names of its contributors
#      may be used to endorse or promote products derived from this software
#      without specific prior written permission.
#
# THIS SOFTWARE IS PROVIDED BY THE COPYRIGHT HOLDERS AND CONTRIBUTORS "AS IS"
# AND ANY EXPRESS OR IMPLIED WARRANTIES, INCLUDING, BUT NOT LIMITED TO, THE
# IMPLIED WARRANTIES OF MERCHANTABILITY AND FITNESS FOR A PARTICULAR PURPOSE ARE
# DISCLAIMED. IN NO EVENT SHALL THE COPYRIGHT HOLDER OR CONTRIBUTORS BE LIABLE
# FOR ANY DIRECT, INDIRECT, INCIDENTAL, SPECIAL, EXEMPLARY, OR CONSEQUENTIAL
# DAMAGES (INCLUDING, BUT NOT LIMITED TO, PROCUREMENT OF SUBSTITUTE GOODS OR
# SERVICES; LOSS OF USE, DATA, OR PROFITS; OR BUSINESS INTERRUPTION) HOWEVER
# CAUSED AND ON ANY THEORY OF LIABILITY, WHETHER IN CONTRACT, STRICT LIABILITY,
# OR TORT (INCLUDING NEGLIGENCE OR OTHERWISE) ARISING IN ANY WAY OUT OF THE USE
# OF THIS SOFTWARE, EVEN IF ADVISED OF THE POSSIBILITY OF SUCH DAMAGE.

"""
@author: Adolfo Gómez, dkmaster at dkmon dot com
"""
from __future__ import unicode_literals

from uds.core.jobs.DelayedTask import DelayedTask
from uds.core.jobs.DelayedTaskRunner import DelayedTaskRunner
from uds.core.util.State import State
from uds.core.util import log
from uds.models import UserService

import logging

<<<<<<< HEAD
__updated__ = '2017-06-15'
=======
__updated__ = '2019-05-08'
>>>>>>> d6935d02

logger = logging.getLogger(__name__)

USERSERVICE_TAG = 'cm-'

# State updaters
# This will be executed on current service state for checking transitions to new state, task states, etc..
class StateUpdater(object):
    def __init__(self, userService, userServiceInstance=None):
        self.userService = userService
        self.userServiceInstance = userServiceInstance if userServiceInstance is not None else userService.getInstance()

    def setError(self, msg=None):
        logger.error('Got error on processor: {}'.format(msg))
        self.save(State.ERROR)
        if msg is not None:
            log.doLog(self.userService, log.ERROR, msg, log.INTERNAL)

    def save(self, newState=None):
        if newState is not None:
<<<<<<< HEAD
            self.userService.setState(newState)

        self.userService.updateData(self.userServiceInstance)

    def logIp(self):
        ip = self.userServiceInstance.getIp()

        if ip is not None and ip != '':
            self.userService.logIP(ip)

=======
            self.userService.setState(newState)  # This saves state & state_date
        self.userService.updateData(self.userServiceInstance)  # This saves data
        self.userService.save(update_fields=['state', 'state_date'])
>>>>>>> d6935d02

    def checkLater(self):
        UserServiceOpChecker.checkLater(self.userService, self.userServiceInstance)

    def run(self, state):
        executor = {
         State.RUNNING: self.running,
         State.ERROR: self.error,
         State.FINISHED: self.finish
        }.get(state, self.error)

        logger.debug('Running updater with state {} and executor {}'.format(State.toString(state), executor))

        try:
            executor()
        except Exception as e:
            self.setError('Exception: {}'.format(e))

    def finish(self):
        raise NotImplementedError('finish method must be overriden')

    def running(self):
        self.save()
        self.checkLater()

    def error(self):
        self.setError(self.userServiceInstance.reasonOfError())


class UpdateFromPreparing(StateUpdater):

    def checkOsManagerRelated(self):
        osManager = self.userServiceInstance.osmanager()

        state = State.USABLE

        # and make this usable if os manager says that it is usable, else it pass to configuring state
        # This is an "early check" for os manager, so if we do not have os manager, or os manager
        # already notifies "ready" for this, we
        if osManager is not None and State.isPreparing(self.userService.os_state):
            logger.debug('Has valid osmanager for {}'.format(self.userService.friendly_name))

            stateOs = osManager.checkState(self.userService)
        else:
            stateOs = State.FINISHED

        logger.debug('State {}, StateOS {} for {}'.format(State.toString(state), State.toString(stateOs), self.userService.friendly_name))
        if stateOs == State.RUNNING:
            self.userService.setOsState(State.PREPARING)
        else:
            # If state is finish, we need to notify the userService again that os has finished
            # This will return a new task state, and that one will be the one taken into account
            self.userService.setOsState(State.USABLE)
            rs = self.userServiceInstance.notifyReadyFromOsManager('')
            if rs != State.FINISHED:
                self.checkLater()
                state = self.userService.state  # No not alter current state if after notifying os manager the user service keeps working
            else:
                self.logIp()

        return state

    def finish(self):
        state = State.REMOVABLE  # By default, if not valid publication, service will be marked for removal on preparation finished
        if self.userService.isValidPublication():
            logger.debug('Publication is valid for {}'.format(self.userService.friendly_name))
            state = self.checkOsManagerRelated()

        # Now notifies the service instance that we have finished processing
        if state != self.userService.state:
            self.userServiceInstance.finish()

        self.save(state)

class UpdateFromRemoving(StateUpdater):
    def finish(self):
        osManager = self.userServiceInstance.osmanager()
        if osManager is not None:
            osManager.release(self.userService)

        self.save(State.REMOVED)

class UpdateFromCanceling(StateUpdater):
    def finish(self):
        osManager = self.userServiceInstance.osmanager()
        if osManager is not None:
            osManager.release(self.userService)

        self.save(State.CANCELED)

class UpdateFromOther(StateUpdater):
    def finish(self):
        self.setError('Unknown running transition from {}'.format(State.toString(self.userService.state)))

    def running(self):
        self.setError('Unknown running transition from {}'.format(State.toString(self.userService.state)))


class UserServiceOpChecker(DelayedTask):
    """
    This is the delayed task responsible of executing the service tasks and the service state transitions
    """
    def __init__(self, service):
        super(UserServiceOpChecker, self).__init__()
        self._svrId = service.id
        self._state = service.state

    @staticmethod
    def makeUnique(userService, userServiceInstance, state):
        """
        This method ensures that there will be only one delayedtask related to the userService indicated
        """
        DelayedTaskRunner.runner().remove(USERSERVICE_TAG + userService.uuid)
        UserServiceOpChecker.checkAndUpdateState(userService, userServiceInstance, state)

    @staticmethod
    def checkAndUpdateState(userService, userServiceInstance, state):
        """
        Checks the value returned from invocation to publish or checkPublishingState, updating the servicePoolPub database object
        Return True if it has to continue checking, False if finished
        """
        try:
            # Fills up basic data
            userService.unique_id = userServiceInstance.getUniqueId()  # Updates uniqueId
            userService.friendly_name = userServiceInstance.getName()  # And name, both methods can modify serviceInstance, so we save it later
            userService.save(update_fields=['unique_id', 'friendly_name'])

            updater = {
                State.PREPARING: UpdateFromPreparing,
                State.REMOVING: UpdateFromRemoving,
                State.CANCELING: UpdateFromCanceling
            }.get(userService.state, UpdateFromOther)

            logger.debug('Updating from {} with updater {} and state {}'.format(State.toString(userService.state), updater, state))

            updater(userService, userServiceInstance).run(state)

        except Exception as e:
            logger.exception('Checking service state')
            log.doLog(userService, log.ERROR, 'Exception: {0}'.format(e), log.INTERNAL)
            userService.setState(State.ERROR)
            userService.save(update_fields=['data'])

    @staticmethod
    def checkLater(userService, ci):
        """
        Inserts a task in the delayedTaskRunner so we can check the state of this publication
        @param dps: Database object for DeployedServicePublication
        @param pi: Instance of Publication manager for the object
        """
        # Do not add task if already exists one that updates this service
        if DelayedTaskRunner.runner().checkExists(USERSERVICE_TAG + userService.uuid):
            return
        DelayedTaskRunner.runner().insert(UserServiceOpChecker(userService), ci.suggestedTime, USERSERVICE_TAG + userService.uuid)

    def run(self):
        logger.debug('Checking user service finished {0}'.format(self._svrId))
        uService = None
        try:
            uService = UserService.objects.get(pk=self._svrId)
            if uService.state != self._state:
                logger.debug('Task overrided by another task (state of item changed)')
                # This item is no longer valid, returning will not check it again (no checkLater called)
                return
            ci = uService.getInstance()
            logger.debug("uService instance class: {0}".format(ci.__class__))
            state = ci.checkState()
            UserServiceOpChecker.checkAndUpdateState(uService, ci, state)
        except UserService.DoesNotExist as e:
            logger.error('User service not found (erased from database?) {0} : {1}'.format(e.__class__, e))
        except Exception as e:
            # Exception caught, mark service as errored
            logger.exception("Error {0}, {1} :".format(e.__class__, e))
            if uService is not None:
                log.doLog(uService, log.ERROR, 'Exception: {0}'.format(e), log.INTERNAL)
            try:
                uService.setState(State.ERROR)
                uService.save(update_fields=['data', 'state', 'state_date'])
            except Exception:
                logger.error('Can\'t update state of uService object')<|MERGE_RESOLUTION|>--- conflicted
+++ resolved
@@ -1,7 +1,7 @@
 # -*- coding: utf-8 -*-
 
 #
-# Copyright (c) 2012-2019 Virtual Cable S.L.
+# Copyright (c) 2012 Virtual Cable S.L.
 # All rights reserved.
 #
 # Redistribution and use in source and binary forms, with or without modification,
@@ -27,9 +27,9 @@
 # OR TORT (INCLUDING NEGLIGENCE OR OTHERWISE) ARISING IN ANY WAY OUT OF THE USE
 # OF THIS SOFTWARE, EVEN IF ADVISED OF THE POSSIBILITY OF SUCH DAMAGE.
 
-"""
+'''
 @author: Adolfo Gómez, dkmaster at dkmon dot com
-"""
+'''
 from __future__ import unicode_literals
 
 from uds.core.jobs.DelayedTask import DelayedTask
@@ -40,19 +40,17 @@
 
 import logging
 
-<<<<<<< HEAD
-__updated__ = '2017-06-15'
-=======
 __updated__ = '2019-05-08'
->>>>>>> d6935d02
 
 logger = logging.getLogger(__name__)
 
 USERSERVICE_TAG = 'cm-'
+
 
 # State updaters
 # This will be executed on current service state for checking transitions to new state, task states, etc..
 class StateUpdater(object):
+
     def __init__(self, userService, userServiceInstance=None):
         self.userService = userService
         self.userServiceInstance = userServiceInstance if userServiceInstance is not None else userService.getInstance()
@@ -65,7 +63,6 @@
 
     def save(self, newState=None):
         if newState is not None:
-<<<<<<< HEAD
             self.userService.setState(newState)
 
         self.userService.updateData(self.userServiceInstance)
@@ -76,11 +73,6 @@
         if ip is not None and ip != '':
             self.userService.logIP(ip)
 
-=======
-            self.userService.setState(newState)  # This saves state & state_date
-        self.userService.updateData(self.userServiceInstance)  # This saves data
-        self.userService.save(update_fields=['state', 'state_date'])
->>>>>>> d6935d02
 
     def checkLater(self):
         UserServiceOpChecker.checkLater(self.userService, self.userServiceInstance)
