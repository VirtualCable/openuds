# -*- coding: utf-8 -*-

#
# Copyright (c) 2012 Virtual Cable S.L.
# All rights reserved.
#
# Redistribution and use in source and binary forms, with or without modification,
# are permitted provided that the following conditions are met:
#
#    * Redistributions of source code must retain the above copyright notice,
#      this list of conditions and the following disclaimer.
#    * Redistributions in binary form must reproduce the above copyright notice,
#      this list of conditions and the following disclaimer in the documentation
#      and/or other materials provided with the distribution.
#    * Neither the name of Virtual Cable S.L. nor the names of its contributors
#      may be used to endorse or promote products derived from this software
#      without specific prior written permission.
#
# THIS SOFTWARE IS PROVIDED BY THE COPYRIGHT HOLDERS AND CONTRIBUTORS "AS IS"
# AND ANY EXPRESS OR IMPLIED WARRANTIES, INCLUDING, BUT NOT LIMITED TO, THE
# IMPLIED WARRANTIES OF MERCHANTABILITY AND FITNESS FOR A PARTICULAR PURPOSE ARE
# DISCLAIMED. IN NO EVENT SHALL THE COPYRIGHT HOLDER OR CONTRIBUTORS BE LIABLE
# FOR ANY DIRECT, INDIRECT, INCIDENTAL, SPECIAL, EXEMPLARY, OR CONSEQUENTIAL
# DAMAGES (INCLUDING, BUT NOT LIMITED TO, PROCUREMENT OF SUBSTITUTE GOODS OR
# SERVICES; LOSS OF USE, DATA, OR PROFITS; OR BUSINESS INTERRUPTION) HOWEVER
# CAUSED AND ON ANY THEORY OF LIABILITY, WHETHER IN CONTRACT, STRICT LIABILITY,
# OR TORT (INCLUDING NEGLIGENCE OR OTHERWISE) ARISING IN ANY WAY OUT OF THE USE
# OF THIS SOFTWARE, EVEN IF ADVISED OF THE POSSIBILITY OF SUCH DAMAGE.

'''
@author: Adolfo Gómez, dkmaster at dkmon dot com
'''
from __future__ import unicode_literals

from uds.core.jobs.DelayedTask import DelayedTask
from uds.core.jobs.DelayedTaskRunner import DelayedTaskRunner
from uds.core.util.State import State
from uds.core.util import log
from uds.models import UserService

import logging

__updated__ = '2019-05-21'

logger = logging.getLogger(__name__)

USERSERVICE_TAG = 'cm-'


# State updaters
# This will be executed on current service state for checking transitions to new state, task states, etc..
class StateUpdater(object):

    def __init__(self, userService, userServiceInstance=None):
        self.userService = userService
        self.userServiceInstance = userServiceInstance if userServiceInstance is not None else userService.getInstance()

    def setError(self, msg=None):
        logger.error('Got error on processor: {}'.format(msg))
        self.save(State.ERROR)
        if msg is not None:
            log.doLog(self.userService, log.ERROR, msg, log.INTERNAL)

    def save(self, newState=None):
        if newState is not None:
<<<<<<< HEAD
            self.userService.setState(newState)

        self.userService.updateData(self.userServiceInstance)

    def logIp(self):
        ip = self.userServiceInstance.getIp()

        if ip is not None and ip != '':
            self.userService.logIP(ip)

=======
            self.userService.setState(newState)  # This saves state & state_date
        self.userService.updateData(self.userServiceInstance)  # This saves data
        self.userService.save(update_fields=['state', 'os_state', 'state_date'])
>>>>>>> d068bcef

    def checkLater(self):
        UserServiceOpChecker.checkLater(self.userService, self.userServiceInstance)

    def run(self, state):
        executor = {
         State.RUNNING: self.running,
         State.ERROR: self.error,
         State.FINISHED: self.finish
        }.get(state, self.error)

        logger.debug('Running updater with state {} and executor {}'.format(State.toString(state), executor))

        try:
            executor()
        except Exception as e:
            self.setError('Exception: {}'.format(e))

    def finish(self):
        raise NotImplementedError('finish method must be overriden')

    def running(self):
        self.save()
        self.checkLater()

    def error(self):
        self.setError(self.userServiceInstance.reasonOfError())


class UpdateFromPreparing(StateUpdater):

    def checkOsManagerRelated(self):
        osManager = self.userServiceInstance.osmanager()

        state = State.USABLE

        # and make this usable if os manager says that it is usable, else it pass to configuring state
        # This is an "early check" for os manager, so if we do not have os manager, or os manager
        # already notifies "ready" for this, we
        if osManager is not None and State.isPreparing(self.userService.os_state):
            logger.debug('Has valid osmanager for {}'.format(self.userService.friendly_name))

            stateOs = osManager.checkState(self.userService)
        else:
            stateOs = State.FINISHED

        logger.debug('State {}, StateOS {} for {}'.format(State.toString(state), State.toString(stateOs), self.userService.friendly_name))
        if stateOs == State.RUNNING:
            self.userService.setOsState(State.PREPARING)
        else:
            # If state is finish, we need to notify the userService again that os has finished
            # This will return a new task state, and that one will be the one taken into account
            self.userService.setOsState(State.USABLE)
            rs = self.userServiceInstance.notifyReadyFromOsManager('')
            if rs != State.FINISHED:
                self.checkLater()
                state = self.userService.state  # No not alter current state if after notifying os manager the user service keeps working
            else:
                self.logIp()

        return state

    def finish(self):
        state = State.REMOVABLE  # By default, if not valid publication, service will be marked for removal on preparation finished
        if self.userService.isValidPublication():
            logger.debug('Publication is valid for {}'.format(self.userService.friendly_name))
            state = self.checkOsManagerRelated()

        # Now notifies the service instance that we have finished processing
        if state != self.userService.state:
            self.userServiceInstance.finish()

        self.save(state)

class UpdateFromRemoving(StateUpdater):
    def finish(self):
        osManager = self.userServiceInstance.osmanager()
        if osManager is not None:
            osManager.release(self.userService)

        self.save(State.REMOVED)

class UpdateFromCanceling(StateUpdater):
    def finish(self):
        osManager = self.userServiceInstance.osmanager()
        if osManager is not None:
            osManager.release(self.userService)

        self.save(State.CANCELED)

class UpdateFromOther(StateUpdater):
    def finish(self):
        self.setError('Unknown running transition from {}'.format(State.toString(self.userService.state)))

    def running(self):
        self.setError('Unknown running transition from {}'.format(State.toString(self.userService.state)))


class UserServiceOpChecker(DelayedTask):
    """
    This is the delayed task responsible of executing the service tasks and the service state transitions
    """
    def __init__(self, service):
        super(UserServiceOpChecker, self).__init__()
        self._svrId = service.id
        self._state = service.state

    @staticmethod
    def makeUnique(userService, userServiceInstance, state):
        """
        This method ensures that there will be only one delayedtask related to the userService indicated
        """
        DelayedTaskRunner.runner().remove(USERSERVICE_TAG + userService.uuid)
        UserServiceOpChecker.checkAndUpdateState(userService, userServiceInstance, state)

    @staticmethod
    def checkAndUpdateState(userService, userServiceInstance, state):
        """
        Checks the value returned from invocation to publish or checkPublishingState, updating the servicePoolPub database object
        Return True if it has to continue checking, False if finished
        """
        try:
            # Fills up basic data
            userService.unique_id = userServiceInstance.getUniqueId()  # Updates uniqueId
            userService.friendly_name = userServiceInstance.getName()  # And name, both methods can modify serviceInstance, so we save it later
            userService.save(update_fields=['unique_id', 'friendly_name'])

            updater = {
                State.PREPARING: UpdateFromPreparing,
                State.REMOVING: UpdateFromRemoving,
                State.CANCELING: UpdateFromCanceling
            }.get(userService.state, UpdateFromOther)

            logger.debug('Updating from {} with updater {} and state {}'.format(State.toString(userService.state), updater, state))

            updater(userService, userServiceInstance).run(state)

        except Exception as e:
            logger.exception('Checking service state')
            log.doLog(userService, log.ERROR, 'Exception: {0}'.format(e), log.INTERNAL)
            userService.setState(State.ERROR)
            userService.save(update_fields=['data'])

    @staticmethod
    def checkLater(userService, ci):
        """
        Inserts a task in the delayedTaskRunner so we can check the state of this publication
        @param dps: Database object for DeployedServicePublication
        @param pi: Instance of Publication manager for the object
        """
        # Do not add task if already exists one that updates this service
        if DelayedTaskRunner.runner().checkExists(USERSERVICE_TAG + userService.uuid):
            return
        DelayedTaskRunner.runner().insert(UserServiceOpChecker(userService), ci.suggestedTime, USERSERVICE_TAG + userService.uuid)

    def run(self):
        logger.debug('Checking user service finished {0}'.format(self._svrId))
        uService = None
        try:
            uService = UserService.objects.get(pk=self._svrId)
            if uService.state != self._state:
                logger.debug('Task overrided by another task (state of item changed)')
                # This item is no longer valid, returning will not check it again (no checkLater called)
                return
            ci = uService.getInstance()
            logger.debug("uService instance class: {0}".format(ci.__class__))
            state = ci.checkState()
            UserServiceOpChecker.checkAndUpdateState(uService, ci, state)
        except UserService.DoesNotExist as e:
            logger.error('User service not found (erased from database?) {0} : {1}'.format(e.__class__, e))
        except Exception as e:
            # Exception caught, mark service as errored
            logger.exception("Error {0}, {1} :".format(e.__class__, e))
            if uService is not None:
                log.doLog(uService, log.ERROR, 'Exception: {0}'.format(e), log.INTERNAL)
            try:
                uService.setState(State.ERROR)
                uService.save(update_fields=['data', 'state', 'state_date'])
            except Exception:
                logger.error('Can\'t update state of uService object')<|MERGE_RESOLUTION|>--- conflicted
+++ resolved
@@ -40,8 +40,6 @@
 
 import logging
 
-__updated__ = '2019-05-21'
-
 logger = logging.getLogger(__name__)
 
 USERSERVICE_TAG = 'cm-'
@@ -63,7 +61,6 @@
 
     def save(self, newState=None):
         if newState is not None:
-<<<<<<< HEAD
             self.userService.setState(newState)
 
         self.userService.updateData(self.userServiceInstance)
@@ -74,11 +71,6 @@
         if ip is not None and ip != '':
             self.userService.logIP(ip)
 
-=======
-            self.userService.setState(newState)  # This saves state & state_date
-        self.userService.updateData(self.userServiceInstance)  # This saves data
-        self.userService.save(update_fields=['state', 'os_state', 'state_date'])
->>>>>>> d068bcef
 
     def checkLater(self):
         UserServiceOpChecker.checkLater(self.userService, self.userServiceInstance)
