# -*- coding: utf-8 -*-
#
# Copyright (c) 2012-2022 Virtual Cable S.L.U.
# All rights reserved.
#
# Redistribution and use in source and binary forms, with or without modification,
# are permitted provided that the following conditions are met:
#
#    * Redistributions of source code must retain the above copyright notice,
#      this list of conditions and the following disclaimer.
#    * Redistributions in binary form must reproduce the above copyright notice,
#      this list of conditions and the following disclaimer in the documentation
#      and/or other materials provided with the distribution.
#    * Neither the name of Virtual Cable S.L.U. nor the names of its contributors
#      may be used to endorse or promote products derived from this software
#      without specific prior written permission.
#
# THIS SOFTWARE IS PROVIDED BY THE COPYRIGHT HOLDERS AND CONTRIBUTORS "AS IS"
# AND ANY EXPRESS OR IMPLIED WARRANTIES, INCLUDING, BUT NOT LIMITED TO, THE
# IMPLIED WARRANTIES OF MERCHANTABILITY AND FITNESS FOR A PARTICULAR PURPOSE ARE
# DISCLAIMED. IN NO EVENT SHALL THE COPYRIGHT HOLDER OR CONTRIBUTORS BE LIABLE
# FOR ANY DIRECT, INDIRECT, INCIDENTAL, SPECIAL, EXEMPLARY, OR CONSEQUENTIAL
# DAMAGES (INCLUDING, BUT NOT LIMITED TO, PROCUREMENT OF SUBSTITUTE GOODS OR
# SERVICES; LOSS OF USE, DATA, OR PROFITS; OR BUSINESS INTERRUPTION) HOWEVER
# CAUSED AND ON ANY THEORY OF LIABILITY, WHETHER IN CONTRACT, STRICT LIABILITY,
# OR TORT (INCLUDING NEGLIGENCE OR OTHERWISE) ARISING IN ANY WAY OUT OF THE USE
# OF THIS SOFTWARE, EVEN IF ADVISED OF THE POSSIBILITY OF SUCH DAMAGE.

"""
.. moduleauthor:: Adolfo Gómez, dkmaster at dkmon dot com
"""
# pylint: disable=too-many-lines
import codecs
import datetime
import time
import pickle  # nosec: safe usage
import copy
import typing
import logging
import enum
from collections import abc

from django.utils.translation import get_language, gettext as _, gettext_noop
from django.conf import settings

from uds.core.managers.crypto import CryptoManager, UDSK
from uds.core.util.decorators import deprecatedClassValue
from uds.core.util import serializer

logger = logging.getLogger(__name__)

# Old encryption key
UDSB: typing.Final[bytes] = b'udsprotect'

SERIALIZATION_HEADER: typing.Final[bytes] = b'GUIZ'
SERIALIZATION_VERSION: typing.Final[bytes] = b'\001'


class gui:
    """
    This class contains the representations of fields needed by UDS modules and
    administation interface.

    This contains fields types, that modules uses to make a form and interact
    with users.

    The use of this provided fields are as follows:

    The Module is descendant of "BaseModule", which also is inherited from this
    class.

    At class level, we declare the fields needed to interact with the user, as
    this example:

    .. code-block:: python

       class AuthModule(Authenticator):
           # ...
           # Other initializations
           # ...
           users = gui.EditableList(label = 'Users', tooltip = 'Select users',
               order = 1, values = ['user1', 'user2', 'user3', 'user4'])
           passw = gui.Password(label='Pass', length=32, tooltip='Password',
               order = 2, required = True, defValue = '12345')
           # ...
           # more fields
           # ...

    At class instantiation, this data is extracted and processed, so the admin
    can access this form to let users
    create new instances of this module.
    """

    # Values dict type
    ValuesType = typing.Optional[typing.Dict[str, str]]

    class ChoiceType(typing.TypedDict):
        id: str
        text: str

    ValuesDictType = typing.Dict[
        str,
        typing.Union[str, bool, typing.List[str], typing.List[ChoiceType]],
    ]

    # : True string value
    TRUE: typing.ClassVar[str] = 'true'
    # : False string value
    FALSE: typing.ClassVar[str] = 'false'

    class Tab(enum.Enum):
        ADVANCED = gettext_noop('Advanced')
        PARAMETERS = gettext_noop('Parameters')
        CREDENTIALS = gettext_noop('Credentials')
        TUNNEL = gettext_noop('Tunnel')
        DISPLAY = gettext_noop('Display')
        MFA = gettext_noop('MFA')

        def __str__(self) -> str:
            return str(self.value)

    # : For backward compatibility, will be removed in future versions
    # For now, will log a warning if used
    @deprecatedClassValue('gui.Tab.ADVANCED')
    def ADVANCED_TAB(cls) -> str:
        return str(gui.Tab.ADVANCED)

    @deprecatedClassValue('gui.Tab.PARAMETERS')
    def PARAMETERS_TAB(cls) -> str:
        return str(gui.Tab.PARAMETERS)

    @deprecatedClassValue('gui.Tab.CREDENTIALS')
    def CREDENTIALS_TAB(cls) -> str:
        return str(gui.Tab.CREDENTIALS)

    @deprecatedClassValue('gui.Tab.TUNNEL')
    def TUNNEL_TAB(cls) -> str:
        return str(gui.Tab.TUNNEL)

    @deprecatedClassValue('gui.Tab.DISPLAY')
    def DISPLAY_TAB(cls) -> str:
        return str(gui.Tab.DISPLAY)

    @deprecatedClassValue('gui.Tab.MFA')
    def MFA_TAB(cls) -> str:
        return str(gui.Tab.MFA)

    # : Static Callbacks simple registry
    callbacks: typing.Dict[
        str,
        typing.Callable[[typing.Dict[str, str]], typing.List[typing.Dict[str, str]]],
    ] = {}

    @staticmethod
    def choiceItem(
        id_: typing.Union[str, int], text: typing.Union[str, int]
    ) -> 'gui.ChoiceType':
        """
        Helper method to create a single choice item.

        Args:
            id: Id of the choice to create

            text: Text to assign to the choice to create

        Returns:
            An dictionary, that is the representation of a single choice item,
            with 2 keys, 'id' and 'text'

        :note: Text can be anything, the method converts it first to text before
        assigning to dictionary
        """
        return {'id': str(id_), 'text': str(text)}

    # Helpers
    @staticmethod
    def convertToChoices(
        vals: typing.Union[
            typing.Iterable[typing.Union[str, typing.Dict[str, str]]],
            typing.Dict[str, str],
            None,
        ]
    ) -> typing.List['gui.ChoiceType']:
        """
        Helper to convert from array of strings (or dictionaries) to the same dict used in choice,
        multichoice, ..
        """
        if not vals:
            return []

        # Helper to convert an item to a dict
        def choiceFromValue(
            val: typing.Union[str, int, typing.Dict[str, str]]
        ) -> 'gui.ChoiceType':
            if isinstance(val, dict):
                if 'id' not in val or 'text' not in val:
                    raise ValueError('Invalid choice dict: {}'.format(val))
                return gui.choiceItem(val['id'], val['text'])
            # If val is not a dict, and it has not 'id' and 'text', raise an exception
            return gui.choiceItem(val, val)

        # If is a dict
        if isinstance(vals, abc.Mapping):
            return [gui.choiceItem(str(k), v) for k, v in vals.items()]

        # if single value, convert to list
        if not isinstance(vals, abc.Iterable) or isinstance(vals, str):
            vals = [vals]

        # If is an iterable
        if isinstance(vals, abc.Iterable):
            return [choiceFromValue(v) for v in vals]

        # This should never happen
        raise RuntimeError('Invalid type for convertToChoices: {}'.format(type(vals)))

    @staticmethod
    def convertToList(
        vals: typing.Union[str, int, typing.Iterable]
    ) -> typing.List[str]:
        if vals:
            if isinstance(vals, (str, int)):
                return [str(vals)]
            return [str(v) for v in vals]
        return []

    @staticmethod
    def choiceImage(
        id_: typing.Union[str, int], text: str, img: str
    ) -> typing.Dict[str, str]:
        return {'id': str(id_), 'text': str(text), 'img': img}

    @staticmethod
    def sortedChoices(choices: typing.Iterable):
        return sorted(choices, key=lambda item: item['text'].lower())

    @staticmethod
    def toBool(value: typing.Union[str, bool, int]) -> bool:
        """
        Converts the string "true" (case insensitive) to True (boolean).
        Anything else is converted to false

        Args:
            str: Str to convert to boolean

        Returns:
            True if the string is "true" (case insensitive), False else.
        """
        if value is True or str(value).lower() in [gui.TRUE, '1', 'yes']:
            return True
        return False

    @staticmethod
    def fromBool(bol: bool) -> str:
        """
        Converts a boolean to the string representation. True is converted to
        "true", False to "false".

        Args:
            bol: Boolean value (True or false) to convert

        Returns:
            "true" if bol evals to True, "false" if don't.
        """
        if bol:
            return gui.TRUE
        return gui.FALSE

    # Classes

    class InputField:
        """
        Class representing an simple input field.
        This class is not directly usable, must be used by any inherited class
        (fields all of them)
        All fields are inherited from this one

        The data managed for an input field, and their default values are:
            * length: Max length of the field. Defaults to DEFAULT_LENGTH
            * required: If this field is a MUST. defaults to false
            * label: Label used with this field. Defaults to ''
            * defvalue: Default value for the field. Defaults to '' (this is
              always an string)
            * rdonly: If the field is read only on modification. On creation,
              all fields are "writable". Defaults to False
            * order: order inside the form, defaults to 0 (if two or more fields
              has same order, the output order may be anything)
            * tooltip: Tooltip used in the form, defaults to ''
            * type: type of the input field, defaults to "text box" (TextField)

        In every single field, you must at least indicate:
            * if required or not
            * order
            * label
            * tooltip
            * defvalue  (if not required, this is optional). Alias for this field is defaultValue
            * rdonly if can't be modified once it's created. Aliases for this field is readOnly

        Any other paremeter needed is indicated in the corresponding field class.

        Also a value field is available, so you can get/set the form field value.
        This property expects always an string, no matter what kind of field it is.

        Take into account also that "value" has precedence over "defValue",
        so if you use both, the used one will be "value". This is valid for
        all form fields.
        """

        class Types(enum.Enum):
            TEXT = 'text'
            TEXT_AUTOCOMPLETE = 'text-autocomplete'
            NUMERIC = 'numeric'
            PASSWORD = 'password'  # nosec: this is not a password
            HIDDEN = 'hidden'
            CHOICE = 'choice'
            MULTI_CHOICE = 'multichoice'
            EDITABLE_LIST = 'editlist'
            CHECKBOX = 'checkbox'
            IMAGE_CHOICE = 'imgchoice'
            IMAGE = 'image'
            DATE = 'date'
            INFO = 'dummy'

            def __str__(self):
                return self.value

        # : If length of some fields are not especified, this value is used as default
        DEFAULT_LENTGH: typing.ClassVar[int] = 64

        _data: typing.Dict[str, typing.Any]

        def __init__(self, **options) -> None:
            # Added defaultValue as alias for defvalue
            self._data = {}
            if 'type' in options:
                self.type = options['type']  # set type first

            defvalue = options.get(
                'defvalue', options.get('defaultValue', options.get('defValue', ''))
            )
            if callable(defvalue):
                defvalue = defvalue()
            self._data.update(
                {
                    'length': options.get(
                        'length', gui.InputField.DEFAULT_LENTGH
                    ),  # Length is not used on some kinds of fields, but present in all anyway
                    'required': options.get('required', False),
                    'label': options.get('label', ''),
                    'defvalue': str(defvalue),
                    'rdonly': options.get(
                        'rdonly',
                        options.get('readOnly', options.get('readonly', False)),
                    ),  # This property only affects in "modify" operations
                    'order': options.get('order', 0),
                    'tooltip': options.get('tooltip', ''),
                    'value': options.get('value', defvalue),
                }
            )
            if 'tab' in options:
                self._data['tab'] = str(options.get('tab'))  # Ensure it's a string

        @property
        def type(self) -> 'Types':
            return gui.InputField.Types(self._data['type'])

        @type.setter
        def type(self, type_: Types) -> None:
            """
            Sets the type of this field.

            Args:
                type: Type to set (from constants of this class)
            """
            self._data['type'] = str(type_)

        def isType(self, type_: typing.Union[Types, str]) -> bool:
            """
            Returns true if this field is of specified type
            """
            return self._data['type'] == str(type_)

        def isSerializable(self) -> bool:
            return True

        def num(self) -> int:
            return -1

        def isTrue(self) -> bool:
            return False

        @property
        def value(self) -> typing.Any:
            """
            Obtains the stored value.
            If the stored value is None (this will only happens if value is forced to be so, by default empty value is ''),
            returns default value instead.
            This is mainly used for hidden fields, so we have correctly initialized
            """
            return (
                self._data['value']
                if self._data['value'] is not None
                else self.defValue
            )

        @value.setter
        def value(self, value: typing.Any) -> None:
            """
            Stores new value (not the default one)
            """
            self._setValue(value)

        def _setValue(self, value: typing.Any) -> None:
            """
            So we can override value setting at descendants
            """
            self._data['value'] = value

        def fix(self) -> None:
            """
            Fixes the value of this field, giving the oportunity on UserInterface instantiation to modify it
            """
            pass

        def guiDescription(self) -> typing.Dict[str, typing.Any]:
            """
            Returns the dictionary with the description of this item.
            We copy it, cause we need to translate the label and tooltip fields
            and don't want to
            alter original values.
            """
            data = self._data.copy()
            data['label'] = _(data['label']) if data['label'] else ''
            data['tooltip'] = _(data['tooltip']) if data['tooltip'] else ''
            if 'tab' in data:
                data['tab'] = _(data['tab'])  # Translates tab name
            return data

        @property
        def defValue(self) -> typing.Any:
            """
            Returns the default value for this field
            """
            return self._data['defvalue']

        @defValue.setter
        def defValue(self, defValue: typing.Any) -> None:
            self.setDefValue(defValue)

        def setDefValue(self, defValue: typing.Any) -> None:
            """
            Sets the default value of the field·

            Args:
                defValue: Default value (string)
            """
            self._data['defvalue'] = defValue

        @property
        def label(self) -> str:
            return self._data['label']

        def serialize(self) -> str:
            """Serialize value to an string"""
            return str(self.value)

        def deserialize(self, value) -> None:
            """Unserialize value from an string"""
            self.value = value

    class TextField(InputField):
        """
        This represents a text field.

        The values of parameters are inherited from :py:class:`InputField`

        Additionally to standard parameters, the length parameter is a
        recommended one for this kind of field.

        You can specify that this is a multiline text box with **multiline**
        parameter. If it exists, and is greater than 1, indicates how much
        lines will be used to display field. (Max number is 8)

        Example usage:

           .. code-block:: python

              # Declares an text form field, with label "Host", tooltip
              # "Host name for this module", that is required,
              # with max length of 64 chars and order = 1, and is editable
              # after creation.
              host = gui.TextField(length=64, label = _('Host'), order = 1,
                  tooltip = _('Host name for this module'), required = True)

              # Declares an text form field, with label "Other",
              # tooltip "Other info", that is not required, that is not
              # required and that is not editable after creation.
              other = gui.TextField(length=64, label = _('Other'), order = 1,
                  tooltip = _('Other info'), rdonly = True)

        """

        def __init__(self, **options) -> None:
            super().__init__(**options, type=gui.InputField.Types.TEXT)
            multiline = int(options.get('multiline', 0))
            if multiline > 8:
                multiline = 8
            self._data['multiline'] = multiline

        def cleanStr(self):
            return str(self.value).strip()

    class TextAutocompleteField(TextField):
        """
        This represents a text field that holds autocomplete values.
        Values are a list of strings...
        """

        def __init__(self, **options) -> None:
            super().__init__(**options)
            # Update parent type
            self.type = gui.InputField.Types.TEXT_AUTOCOMPLETE
            # And store values in a list
            self._data['values'] = gui.convertToChoices(options.get('values', []))

        def setValues(self, values: typing.List[str]):
            """
            Set the values for this choice field
            """
            self._data['values'] = gui.convertToChoices(values)

    class NumericField(InputField):
        """
        This represents a numeric field. It apears with an spin up/down button.

        The values of parameres are inherited from :py:class:`InputField`

        Additionally to standard parameters, the length parameter indicates the
        max number of digits (0-9 values).

        Example usage:

           .. code-block:: python

              # Declares an numeric form field, with max value of 99999, label
              # "Port", that is required,
              # with tooltip "Port (usually 443)" and order 1
              num = gui.NumericField(length=5, label = _('Port'),
                  defvalue = '443', order = 1, tooltip = _('Port (usually 443)'),
                  required = True)
        """

        def __init__(self, **options):
            super().__init__(**options, type=gui.InputField.Types.NUMERIC)
            self._data['minValue'] = int(
                options.get('minValue', options.get('minvalue', '987654321'))
            )
            self._data['maxValue'] = int(
                options.get('maxValue', options.get('maxvalue', '987654321'))
            )

        def _setValue(self, value: typing.Any):
            # Internally stores an string
            super()._setValue(str(value))

        def num(self) -> int:
            """
            Return value as integer
            """
            try:
                v = int(self.value)
            except Exception:
                v = 0
            return v

        @property
        def int_value(self) -> int:
            return self.num()

    class DateField(InputField):
        """
        This represents a date field.

        The values of parameres are inherited from :py:class:`InputField`
        """

        def processValue(
<<<<<<< HEAD
            self, valueName: str, options: typing.Dict[str, typing.Any]
        ) -> None:
            try:
                val = options.get(valueName, None)

                if not val and valueName == 'defvalue':
                    val = datetime.date.today()
                elif isinstance(val, str):
                    val = datetime.datetime.strptime(val, '%Y-%m-%d').date()
                elif val == datetime.date.min:
                    val = datetime.date(2000, 1, 1)
                elif val == datetime.date.max:
                    # val = datetime.date(2099, 12, 31)
                    val = datetime.date.today()
                elif not isinstance(val, datetime.date):
                    val = datetime.date.today()
            # Any error, use today
            except Exception:
                val = datetime.date.today()

            options[valueName] = val.strftime('%Y-%m-%d')

        def __init__(self, **options):
            if 'value' not in options:
                options['value'] = options['defvalue']

            for v in 'value', 'defvalue':
                self.processValue(v, options)

            super().__init__(**options, type=gui.InputField.Types.DATE)
=======
            self, valueName: str, val: typing.Any
        ) -> typing.Any:
            if not val and valueName.lower() == 'value':
                return self._data['defvalue']
            
            if not val or val == 'today':
                return datetime.date.today()
            
            if val == datetime.date.min:
                return datetime.date(2000, 1, 1)
            
            if val == datetime.date.max:
                # val = datetime.date(2099, 12, 31)
                return datetime.date.today()
            
            if val == 'year_start':
                return datetime.date(datetime.date.today().year, 1, 1)
            
            if val == 'year_end':
                return datetime.date(datetime.date.today().year, 12, 31)
            
            return val

        def __init__(self, **options):
            super().__init__(**options)
            self._type(gui.InputField.DATE_TYPE)
>>>>>>> a75bc4a4

        def date(self, min: bool = True) -> datetime.date:
            """
            Returns the date this object represents

            Args:
                min (bool, optional): If true, in case of invalid date will return "min" date, else "max". Defaults to True.

            Returns:
                datetime.date: the date that this object holds, or "min" | "max" on error
            """
            try:
                return datetime.datetime.strptime(
                    self.value, '%Y-%m-%d'
                ).date()  # ISO Format
            except Exception:
                return datetime.date.min if min else datetime.date.max

        def datetime(self, min: bool = True) -> datetime.datetime:
            """
            Returns the date this object represents

            Args:
                min (bool, optional): If true, in case of invalid date will return "min" date, else "max". Defaults to True.

            Returns:
                datetime.date: the date that this object holds, or "min" | "max" on error
            """
            try:
                return datetime.datetime.strptime(self.value, '%Y-%m-%d')  # ISO Format
            except Exception:
                return datetime.datetime.min if min else datetime.datetime.max

        def stamp(self) -> int:
            return int(
                time.mktime(
                    datetime.datetime.strptime(self.value, '%Y-%m-%d').timetuple()
                )
            )
        
        def fix(self) -> None:
            for v in 'defvalue', 'value':
                self._data[v] = self.processValue(v, self._data[v])



    class PasswordField(InputField):
        """
        This represents a password field. It appears with "*" at input, so the contents is not displayed

        The values of parameres are inherited from :py:class:`InputField`

        Additionally to standard parameters, the length parameter is a recommended one for this kind of field.

        Example usage:

           .. code-block:: python

              # Declares an text form field, with label "Password",
              # tooltip "Password of the user", that is required,
              # with max length of 32 chars and order = 2, and is
              # editable after creation.
              passw = gui.PasswordField(lenth=32, label = _('Password'),
                  order = 4, tooltip = _('Password of the user'),
                  required = True)

        """

        def __init__(self, **options):
            super().__init__(**options, type=gui.InputField.Types.PASSWORD)

        def cleanStr(self):
            return str(self.value).strip()

    class HiddenField(InputField):
        """
        This represents a hidden field. It is not displayed to the user. It use
        is for keeping info at form needed
        by module, but not editable by user (i.e., one service can keep info
        about the parent provider in hiddens)

        The values of parameres are inherited from :py:class:`InputField`

        These are almost the same as TextFields, but they do not get displayed
        for user interaction.

        Example usage:

           .. code-block:: python

              # Declares an empty hidden field
              hidden = gui.HiddenField()


           After that, at initGui method of module, we can store a value inside
           using setDefValue as shown here:

           .. code-block:: python

              def initGui(self):
                  # always set defValue using self, cause we only want to store
                  # value for current instance
                  self.hidden.setDefValue(self.parent().serialize())

        """
        _isSerializable: bool

        def __init__(self, **options) -> None:
            super().__init__(**options, type=gui.InputField.Types.HIDDEN)
            self._isSerializable = options.get('serializable', '') != ''

        def isSerializable(self) -> bool:
            return self._isSerializable

    class CheckBoxField(InputField):
        """
        This represents a check box field, with values "true" and "false"

        The values of parameters are inherited from :py:class:`InputField`

        The valid values for this defvalue are: "true" and "false" (as strings)

        Example usage:

           .. code-block:: python

              # Declares an check box field, with label "Use SSL", order 3,
              # tooltip "If checked, will use a ssl connection", default value
              # unchecked (not included, so it's empty, so it's not true :-))
              ssl = gui.CheckBoxField(label = _('Use SSL'), order = 3, tooltip = _('If checked, will use a ssl connection'))

        """

        def __init__(self, **options):
            super().__init__(**options, type=gui.InputField.Types.CHECKBOX)

        @staticmethod
        def _checkTrue(val: typing.Union[str, bytes, bool]) -> bool:
            return val in (True, 'true', 'True', b'true', b'True', 1, '1', b'1')

        def _setValue(self, value: typing.Union[str, bytes, bool]):
            """
            Override to set value to True or False (bool)
            """
            self._data['value'] = self._checkTrue(value)

        def isTrue(self):
            """
            Checks that the value is true
            """
            return self.value in (True, 'true', 'True', b'true', b'True')

        def asBool(self) -> bool:
            """
            Returns the value as bool
            """
            return self.isTrue()

    class ChoiceField(InputField):
        """
        This represents a simple combo box with single selection.

        The values of parameters are inherited from :py:class:`InputField`

        ChoiceField needs a function to provide values inside it.

        * We specify the values via "values" option this way:

           Example:

           .. code-block:: python

              choices = gui.ChoiceField(label="choices", values=[ {'id':'1',
                  'text':'Text 1'}, {'id':'xxx', 'text':'Text 2'}])

           You can specify a multi valuated field via id-values, or a
           single-valued field via id-value

        * We can override choice values at UserInterface derived class
          constructor or initGui using setValues

        There is an extra option available for this kind of field:

           fills: This options is a dictionary that contains this fields:
              * 'callbackName' : Callback name for invocation via the specific
                 method xml-rpc. This name is a name we assign to this callback,
                 and is used to locate the method when callback is invoked from
                 admin interface.
              * 'function' : Function to execute.

                 This funtion receives one parameter, that is a dictionary with
                 all parameters (that, in time, are fields names) that we have
                 requested.

                 The expected return value for this callback is an array of
                 dictionaries with fields and values to set, as
                 example show below shows.
              * 'parameters' : Array of field names to pass back to server so
                 it can obtain the results.

                 Of course, this fields must be part of the module.

           Example:

            .. code-block:: python

               choice1 = gui.ChoiceField(label="Choice 1", values = ....,
                   fills = { 'target': 'choice2', 'callback': fncValues,
                       'parameters': ['choice1', 'name']}
                   )
               choice2 = gui.ChoiceField(label="Choice 2")

            Here is a more detailed explanation, using the VC service module as
            sample.

            .. code-block:: python

               class VCHelpers(object):
                   # ...
                   # other stuff
                   # ...
                   @staticmethod
                   def getMachines(parameters):
                       # ...initialization and other stuff...
                       if parameters['resourcePool'] != '':
                           # ... do stuff ...
                       data = [ { 'name' : 'machine', 'values' : 'xxxxxx' } ]
                       return data

               class ModuleVC(services.Service)
                  # ...
                  # stuff
                  # ...
                  resourcePool = gui.ChoiceField(
                      label=_("Resource Pool"), rdonly = False, order = 5,
                      fills = {
                          'callbackName' : 'vcFillMachinesFromResource',
                          'function' : VCHelpers.getMachines,
                          'parameters' : ['vc', 'ev', 'resourcePool']
                      },
                      tooltip = _('Resource Pool containing base machine'),
                      required = True
                  )

                  machine = gui.ChoiceField(label = _("Base Machine"), order = 6,
                      tooltip = _('Base machine for this service'), required = True )

                  vc = gui.HiddenField()
                  ev = gui.HiddenField() # ....

        """

        def __init__(self, **options):
            super().__init__(**options, type=gui.InputField.Types.CHOICE)
            self._data['values'] = gui.convertToChoices(options.get('values'))
            if 'fills' in options:
                # Save fnc to register as callback
                fills = options['fills']
                fnc = fills['function']
                fills.pop('function')
                self._data['fills'] = fills
                gui.callbacks[fills['callbackName']] = fnc

        def setValues(self, values: typing.List['gui.ChoiceType']):
            """
            Set the values for this choice field
            """
            self._data['values'] = values

    class ImageChoiceField(InputField):
        def __init__(self, **options):
            super().__init__(**options, type=gui.InputField.Types.IMAGE_CHOICE)
            self._data['values'] = options.get('values', [])

        def setValues(self, values: typing.List[typing.Any]):
            """
            Set the values for this choice field
            """
            self._data['values'] = values

    class MultiChoiceField(InputField):
        """
        Multichoices are list of items that are multi-selectable.

        There is a new parameter here, not covered by InputField:
            * 'rows' to tell gui how many rows to display (the length of the
              displayable list)

        "defvalue"  is expresed as a comma separated list of ids

        This class do not have callback support, as ChoiceField does.

        The values is an array of dictionaries, in the form [ { 'id' : 'a',
        'text': b }, ... ]

        Example usage:

           .. code-block:: python

              # Declares a multiple choices field, with label "Datastores", that
              is editable, with 5 rows for displaying
              # data at most in user interface, 8th in order, that is required
              and has tooltip "Datastores where to put incrementals",
              # this field is required and has 2 selectable items: "datastore0"
              with id "0" and "datastore1" with id "1"
              datastores =  gui.MultiChoiceField(label = _("Datastores"),
                  rdonly = False, rows = 5, order = 8,
                  tooltip = _('Datastores where to put incrementals'),
                  required = True,
                  values = [ {'id': '0', 'text': 'datastore0' },
                      {'id': '1', 'text': 'datastore1' } ]
                  )
        """

        def __init__(self, **options):
            super().__init__(**options, type=gui.InputField.Types.MULTI_CHOICE)
            if options.get('values') and isinstance(options.get('values'), dict):
                options['values'] = gui.convertToChoices(options['values'])
            self._data['values'] = options.get('values', [])
            self._data['rows'] = options.get('rows', -1)

        def setValues(self, values: typing.List[typing.Any]) -> None:
            """
            Set the values for this multi choice field
            """
            self._data['values'] = gui.convertToChoices(values)

    class EditableListField(InputField):
        """
        Editables list are lists of editable elements (i.e., a list of IPs, macs,
        names, etcc) treated as simple strings with no id

        The struct used to pass values is an array of strings, i.e. ['1', '2',
        'test', 'bebito', ...]

        This list don't have "selected" items, so its defvalue field is simply
        ignored.

        We only nee to pass in "label" and, maybe, "values" to set default
        content for the list.

        Keep in mind that this is an user editable list, so the user can insert
        values and/or import values from files, so
        by default it will probably have no content at all.

        Example usage:

           .. code-block:: python

              #
              ipList = gui.EditableList(label=_('List of IPS'))

        """

        # : Constant for separating values at "value" method
        SEPARATOR = '\001'

        def __init__(self, **options) -> None:
            super().__init__(**options, type=gui.InputField.Types.EDITABLE_LIST)
            self._data['values'] = gui.convertToList(options.get('values', []))

        def _setValue(self, value):
            """
            So we can override value setting at descendants
            """
            super()._setValue(value)
            self._data['values'] = gui.convertToList(value)

    class ImageField(InputField):
        """
        Image field
        """

        def __init__(self, **options) -> None:
            super().__init__(**options, type=gui.InputField.Types.IMAGE)

    class InfoField(InputField):
        """
        Informational field (no input is done)
        """

        def __init__(self, **options) -> None:
            super().__init__(**options, type=gui.InputField.Types.INFO)


class UserInterfaceType(type):
    """
    Metaclass definition for moving the user interface descriptions to a usable
    better place. This is done this way because we will "deepcopy" these fields
    later, and update references on class 'self' to the new copy. (so everyone has a different copy)
    """

    def __new__(
        cls: typing.Type['UserInterfaceType'],
        classname: str,
        bases: typing.Tuple[type, ...],
        namespace: typing.Dict[str, typing.Any],
    ) -> 'UserInterfaceType':
        newClassDict = {}
        _gui: typing.MutableMapping[str, gui.InputField] = {}

        # Make a copy of gui fields description
        # (we will update references on class 'self' to the new copy)
        for attrName, attr in namespace.items():
            if isinstance(attr, gui.InputField):
                _gui[attrName] = attr
                _gui[attrName]._data = copy.deepcopy(attr._data)
            newClassDict[attrName] = attr
        newClassDict['_base_gui'] = _gui
        return typing.cast(
            'UserInterfaceType', type.__new__(cls, classname, bases, newClassDict)
        )


class UserInterface(metaclass=UserInterfaceType):
    """
    This class provides the management for gui descriptions (user forms)

    Once a class is derived from this one, that class can contain Field
    Descriptions,
    that will be managed correctly.

    By default, the values passed to this class constructor are used to fill
    the gui form fields values.
    """

    # Class variable that will hold the gui fields description
    _base_gui: typing.ClassVar[typing.Dict[str, gui.InputField]]

    # instance variable that will hold the gui fields description
    # this allows us to modify the gui fields values at runtime without affecting other instances
    _gui: typing.Dict[str, gui.InputField]

    def __init__(self, values: gui.ValuesType = None) -> None:
        # : If there is an array of elements to initialize, simply try to store
        # values on form fields.

        # Generate a deep copy of inherited Gui, so each User Interface instance
        # has its own "field" set, and do not share the "fielset" with others, what
        # can be really dangerous. Till now, nothing bad happened cause there where
        # being used "serialized", but this do not have to be this way
<<<<<<< HEAD

        # Ensure "gui" points to a copy of original gui, not the original one
        # this is done to avoid modifying the original gui description

        self._gui = copy.deepcopy(self._base_gui)
        for key, val in self._gui.items():  # And refresh self references to them
            setattr(
                self, key, val
            )  # val is an InputField instance, so it is a reference to self._gui[key]
=======
        self._gui = copy.deepcopy(
            self._gui
        )  # Ensure "gui" is our own instance, deep copied from base
        # And for each element, invoke "fix"
        for key, val in self._gui.items():  # And refresh references to them
            setattr(self, key, val)
>>>>>>> a75bc4a4

        if values is not None:
            for k, v in self._gui.items():
                if k in values:
                    v.value = values[k]
                else:
                    logger.warning('Field %s not found', k)

    def initGui(self) -> None:
        """
        This method gives the oportunity to initialize gui fields before they
        are send to administration client.
        We need this because at initialization time we probably don't have the
        data for gui.

        :note: This method is used as a "trick" to allow to modify default form
               data for services. Services are child of Service Providers, and
               will probably need data from Provider to fill initial form data.
               The rest of modules will not use this, and this only will be used
               when the user requests a new service or wants to modify existing
               one.
        :note: There is a drawback of this, and it is that there is that this
               method will modify service default data. It will run fast (probably),
               but may happen that two services of same type are requested at same
               time, and returned data will be probable a nonsense. We will take care
               of this posibility in a near version...
        """

    def valuesDict(self) -> gui.ValuesDictType:
        """
        Returns own data needed for user interaction as a dict of key-names ->
        values. The values returned must be strings.

        Example:
            we have 2 text field, first named "host" and second named "port",
            we can do something like this:

            .. code-block:: python

               return { 'host' : self.host, 'port' : self.port }

            (Just the reverse of :py:meth:`.__init__`, __init__ receives this
            dict, valuesDict must return the dict)

        Names must coincide with fields declared.

        Returns:
             Dictionary, associated with declared fields.
             Default implementation returns the values stored at the gui form
             fields declared.

        :note: By default, the provided method returns the correct values
               extracted from form fields

        """
        dic: gui.ValuesDictType = {}
        for k, v in self._gui.items():
            if v.isType(gui.InputField.Types.EDITABLE_LIST):
                dic[k] = gui.convertToList(v.value)
            elif v.isType(gui.InputField.Types.MULTI_CHOICE):
                dic[k] = gui.convertToChoices(v.value)
            else:
                dic[k] = v.value
        logger.debug('Values Dict: %s', dic)
        return dic
    
    def serializeForm(
        self, opt_serializer: typing.Optional[typing.Callable[[typing.Any], bytes]] = None
    ) -> bytes:
        """New form serialization

        Returns:
            bytes -- serialized form (zipped)
        """

        def serialize(value: typing.Any) -> bytes:
            if opt_serializer:
                return opt_serializer(value)
            return serializer.serialize(value)

        fw_converters: typing.Mapping[
            gui.InfoField.Types, typing.Callable[[gui.InputField], typing.Optional[str]]
        ] = {
            gui.InputField.Types.TEXT: lambda x: x.value,
            gui.InputField.Types.TEXT_AUTOCOMPLETE: lambda x: x.value,
            gui.InputField.Types.NUMERIC: lambda x: str(int(x.num())),
            gui.InputField.Types.PASSWORD: lambda x: (
                CryptoManager().AESCrypt(x.value.encode('utf8'), UDSK, True).decode()
            ),
            gui.InputField.Types.HIDDEN: (
                lambda x: None if not x.isSerializable() else x.value
            ),
            gui.InfoField.Types.CHOICE: lambda x: x.value,
            gui.InputField.Types.MULTI_CHOICE: lambda x: codecs.encode(serialize(x.value), 'base64').decode(),
            gui.InputField.Types.EDITABLE_LIST: lambda x: codecs.encode(serialize(x.value), 'base64').decode(),
            gui.InputField.Types.CHECKBOX: lambda x: gui.TRUE if x.isTrue() else gui.FALSE,
            gui.InputField.Types.IMAGE_CHOICE: lambda x: x.value,
            gui.InputField.Types.IMAGE: lambda x: x.value,
            gui.InputField.Types.DATE: lambda x: x.value,
            gui.InputField.Types.INFO: lambda x: None,
        }
        # Any unexpected type will raise an exception
        arr = [(k, v.type.name, fw_converters[v.type](v)) for k, v in self._gui.items() if fw_converters[v.type](v) is not None]

        return SERIALIZATION_HEADER + SERIALIZATION_VERSION + serialize(arr)
    def deserializeForm(
        self, values: bytes, opt_deserializer: typing.Optional[typing.Callable[[bytes], typing.Any]] = None
    ) -> None:
        """New form unserialization

        Arguments:
            values {bytes} -- serialized form (zipped)

        Keyword Arguments:
            serializer {typing.Optional[typing.Callable[[str], typing.Any]]} -- deserializer (default: {None})
        """

        def deserialize(value: bytes) -> typing.Any:
            if opt_deserializer:
                return opt_deserializer(value)
            return serializer.deserialize(value)

        if not values:
            return

        if not values.startswith(SERIALIZATION_HEADER):
            # Unserialize with old method
            self.oldDeserializeForm(values)
            return
            
        # For future use
        version = values[len(SERIALIZATION_HEADER) : len(SERIALIZATION_HEADER) + len(SERIALIZATION_VERSION)]
        
        values = values[len(SERIALIZATION_HEADER) + len(SERIALIZATION_VERSION) :]

        if not values:
            return

        arr = deserialize(values)
        
        # Set all values to defaults ones
        for k in self._gui:
            if (
                self._gui[k].isType(gui.InputField.Types.HIDDEN)
                and self._gui[k].isSerializable() is False
            ):
                # logger.debug('Field {0} is not unserializable'.format(k))
                continue
            self._gui[k].value = self._gui[k].defValue

        converters: typing.Mapping[
            gui.InfoField.Types, typing.Callable[[str], typing.Any]
        ] = {
            gui.InputField.Types.TEXT: lambda x: x,
            gui.InputField.Types.TEXT_AUTOCOMPLETE: lambda x: x,
            gui.InputField.Types.NUMERIC: lambda x: int(x),
            gui.InputField.Types.PASSWORD: lambda x: (
                CryptoManager().AESDecrypt(x.encode(), UDSK, True).decode()
            ),
            gui.InputField.Types.HIDDEN: lambda x: None,
            gui.InfoField.Types.CHOICE: lambda x: x,
            gui.InputField.Types.MULTI_CHOICE: lambda x: deserialize(codecs.decode(x.encode(), 'base64')),
            gui.InputField.Types.EDITABLE_LIST: lambda x: deserialize(codecs.decode(x.encode(), 'base64')),
            gui.InputField.Types.CHECKBOX: lambda x: x,
            gui.InputField.Types.IMAGE_CHOICE: lambda x: x,
            gui.InputField.Types.IMAGE: lambda x: x,
            gui.InputField.Types.DATE: lambda x: x,
            gui.InputField.Types.INFO: lambda x: None,
        }

        for k, t, v in arr:
            if k not in self._gui:
                logger.warning('Field %s not found in form', k)
                continue
            field_type = self._gui[k].type
            if field_type not in converters:
                logger.warning('Field %s has no converter', k)
                continue
            if t != field_type.name:
                logger.warning('Field %s has different type than expected', k)
                continue
            self._gui[k].value = converters[field_type](v)

    def oldDeserializeForm(self, values: bytes) -> None:
        """
        This method deserializes the values previously obtained using
        :py:meth:`serializeForm`, and stores
        the valid values form form fileds inside its corresponding field
        """
        # Separators for fields, old implementation
        MULTIVALUE_FIELD: typing.Final[bytes] = b'\001'
        OLD_PASSWORD_FIELD: typing.Final[bytes] = b'\004'
        PASSWORD_FIELD: typing.Final[bytes] = b'\005'

        FIELD_SEPARATOR: typing.Final[bytes] = b'\002'
        NAME_VALUE_SEPARATOR: typing.Final[bytes] = b'\003'

        if not values:  # Has nothing
            return

        try:
            # Set all values to defaults ones
            for k in self._gui:
                if (
                    self._gui[k].isType(gui.InputField.Types.HIDDEN)
                    and self._gui[k].isSerializable() is False
                ):
                    # logger.debug('Field {0} is not unserializable'.format(k))
                    continue
                self._gui[k].value = self._gui[k].defValue

            values = codecs.decode(values, 'zip')
            if not values:  # Has nothing
                return

            for txt in values.split(FIELD_SEPARATOR):
                kb, v = txt.split(NAME_VALUE_SEPARATOR)
                k = kb.decode('utf8')  # Convert name to string
                if k in self._gui:
                    try:
                        if v.startswith(MULTIVALUE_FIELD):
                            val = pickle.loads(  # nosec: safe pickle, controlled
                                v[1:]
                            )  # nosec: secure pickled by us for sure
                        elif v.startswith(OLD_PASSWORD_FIELD):
                            val = CryptoManager().AESDecrypt(v[1:], UDSB, True).decode()
                        elif v.startswith(PASSWORD_FIELD):
                            val = CryptoManager().AESDecrypt(v[1:], UDSK, True).decode()
                        else:
                            val = v
                            # Ensure "legacy bytes" values are loaded correctly as unicode
                            if isinstance(val, bytes):
                                val = val.decode('utf8')
                    except Exception:
                        logger.exception('Pickling {} from {}'.format(k, self))
                        val = ''
                    self._gui[k].value = val
                # logger.debug('Value for {0}:{1}'.format(k, val))
        except Exception:
            logger.exception('Exception on unserialization on %s', self.__class__)
            # Values can contain invalid characters, so we log every single char
            # logger.info('Invalid serialization data on {0} {1}'.format(self, values.encode('hex')))

    def guiDescription(self) -> typing.List[typing.MutableMapping[str, typing.Any]]:
        """
        This simple method generates the theGui description needed by the
        administration client, so it can
        represent it at user interface and manage it.

        Args:
            obj: If any, object that will get its "initGui" invoked
                    This will only happen (not to be None) in Services.
        """
        logger.debug('Active language for theGui translation: %s', get_language())
<<<<<<< HEAD
        self.initGui()  # We give the "oportunity" to fill necesary theGui data before providing it to client

        res: typing.List[typing.MutableMapping[str, typing.Any]] = [
            {'name': key, 'gui': val.guiDescription(), 'value': ''}
            for key, val in self._gui.items()
        ]
        logger.debug('theGui description: %s', res)
        return res
=======
        theGui: typing.Union[typing.Type['UserInterface'], 'UserInterface'] = cls
        if obj:
            obj.initGui()  # We give the "oportunity" to fill necesary theGui data before providing it to client
            theGui = obj
        else:
            cls.initClassGui()  # We give the "oportunity" to fill necesary theGui data before providing it to client

        res: typing.List[typing.MutableMapping[str, typing.Any]] = []

        for key, val in theGui._gui.items():
            val.fix()
            logger.debug('%s ### %s', key, val)
            res.append({'name': key, 'gui': val.guiDescription(), 'value': ''})

        logger.debug('>>>>>>>>>>>> Gui Description: %s -- %s', obj, res)
        return res
>>>>>>> a75bc4a4
<|MERGE_RESOLUTION|>--- conflicted
+++ resolved
@@ -585,7 +585,6 @@
         """
 
         def processValue(
-<<<<<<< HEAD
             self, valueName: str, options: typing.Dict[str, typing.Any]
         ) -> None:
             try:
@@ -616,34 +615,6 @@
                 self.processValue(v, options)
 
             super().__init__(**options, type=gui.InputField.Types.DATE)
-=======
-            self, valueName: str, val: typing.Any
-        ) -> typing.Any:
-            if not val and valueName.lower() == 'value':
-                return self._data['defvalue']
-            
-            if not val or val == 'today':
-                return datetime.date.today()
-            
-            if val == datetime.date.min:
-                return datetime.date(2000, 1, 1)
-            
-            if val == datetime.date.max:
-                # val = datetime.date(2099, 12, 31)
-                return datetime.date.today()
-            
-            if val == 'year_start':
-                return datetime.date(datetime.date.today().year, 1, 1)
-            
-            if val == 'year_end':
-                return datetime.date(datetime.date.today().year, 12, 31)
-            
-            return val
-
-        def __init__(self, **options):
-            super().__init__(**options)
-            self._type(gui.InputField.DATE_TYPE)
->>>>>>> a75bc4a4
 
         def date(self, min: bool = True) -> datetime.date:
             """
@@ -1085,7 +1056,6 @@
         # has its own "field" set, and do not share the "fielset" with others, what
         # can be really dangerous. Till now, nothing bad happened cause there where
         # being used "serialized", but this do not have to be this way
-<<<<<<< HEAD
 
         # Ensure "gui" points to a copy of original gui, not the original one
         # this is done to avoid modifying the original gui description
@@ -1095,14 +1065,6 @@
             setattr(
                 self, key, val
             )  # val is an InputField instance, so it is a reference to self._gui[key]
-=======
-        self._gui = copy.deepcopy(
-            self._gui
-        )  # Ensure "gui" is our own instance, deep copied from base
-        # And for each element, invoke "fix"
-        for key, val in self._gui.items():  # And refresh references to them
-            setattr(self, key, val)
->>>>>>> a75bc4a4
 
         if values is not None:
             for k, v in self._gui.items():
@@ -1357,7 +1319,6 @@
                     This will only happen (not to be None) in Services.
         """
         logger.debug('Active language for theGui translation: %s', get_language())
-<<<<<<< HEAD
         self.initGui()  # We give the "oportunity" to fill necesary theGui data before providing it to client
 
         res: typing.List[typing.MutableMapping[str, typing.Any]] = [
@@ -1366,21 +1327,3 @@
         ]
         logger.debug('theGui description: %s', res)
         return res
-=======
-        theGui: typing.Union[typing.Type['UserInterface'], 'UserInterface'] = cls
-        if obj:
-            obj.initGui()  # We give the "oportunity" to fill necesary theGui data before providing it to client
-            theGui = obj
-        else:
-            cls.initClassGui()  # We give the "oportunity" to fill necesary theGui data before providing it to client
-
-        res: typing.List[typing.MutableMapping[str, typing.Any]] = []
-
-        for key, val in theGui._gui.items():
-            val.fix()
-            logger.debug('%s ### %s', key, val)
-            res.append({'name': key, 'gui': val.guiDescription(), 'value': ''})
-
-        logger.debug('>>>>>>>>>>>> Gui Description: %s -- %s', obj, res)
-        return res
->>>>>>> a75bc4a4
