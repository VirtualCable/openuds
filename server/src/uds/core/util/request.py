# -*- coding: utf-8 -*-
#
# Copyright (c) 2012-2016 Virtual Cable S.L.
# All rights reserved.
#
# Redistribution and use in source and binary forms, with or without modification,
# are permitted provided that the following conditions are met:
#
#    * Redistributions of source code must retain the above copyright notice,
#      this list of conditions and the following disclaimer.
#    * Redistributions in binary form must reproduce the above copyright notice,
#      this list of conditions and the following disclaimer in the documentation
#      and/or other materials provided with the distribution.
#    * Neither the name of Virtual Cable S.L. nor the names of its contributors
#      may be used to endorse or promote products derived from this software
#      without specific prior written permission.
#
# THIS SOFTWARE IS PROVIDED BY THE COPYRIGHT HOLDERS AND CONTRIBUTORS "AS IS"
# AND ANY EXPRESS OR IMPLIED WARRANTIES, INCLUDING, BUT NOT LIMITED TO, THE
# IMPLIED WARRANTIES OF MERCHANTABILITY AND FITNESS FOR A PARTICULAR PURPOSE ARE
# DISCLAIMED. IN NO EVENT SHALL THE COPYRIGHT HOLDER OR CONTRIBUTORS BE LIABLE
# FOR ANY DIRECT, INDIRECT, INCIDENTAL, SPECIAL, EXEMPLARY, OR CONSEQUENTIAL
# DAMAGES (INCLUDING, BUT NOT LIMITED TO, PROCUREMENT OF SUBSTITUTE GOODS OR
# SERVICES; LOSS OF USE, DATA, OR PROFITS; OR BUSINESS INTERRUPTION) HOWEVER
# CAUSED AND ON ANY THEORY OF LIABILITY, WHETHER IN CONTRACT, STRICT LIABILITY,
# OR TORT (INCLUDING NEGLIGENCE OR OTHERWISE) ARISING IN ANY WAY OUT OF THE USE
# OF THIS SOFTWARE, EVEN IF ADVISED OF THE POSSIBILITY OF SUCH DAMAGE.

'''
.. moduleauthor:: Adolfo Gómez, dkmaster at dkmon dot com
'''
from __future__ import unicode_literals

from uds.core.util import OsDetector
from uds.core.util.Config import GlobalConfig
from uds.core.auths.auth import ROOT_ID, USER_KEY, getRootUser
from uds.models import User

import threading
import logging

<<<<<<< HEAD
__updated__ = '2016-04-06'
=======
__updated__ = '2016-04-22'
>>>>>>> 09f329db

logger = logging.getLogger(__name__)

_requests = {}


def getIdent():
    return threading.current_thread().ident


def getRequest():
    ident = getIdent()
    if ident in _requests:
        return _requests[ident]
    return {}


class GlobalRequestMiddleware(object):
    def process_request(self, request):
        # Add IP to request
        GlobalRequestMiddleware.fillIps(request)
        # Ensures request contains os
        request.os = OsDetector.getOsFromUA(request.META.get('HTTP_USER_AGENT', 'Unknown'))
        # Ensures that requests contains the valid user
        GlobalRequestMiddleware.getUser(request)

        # Add a counter var, reseted on every request
        _requests[getIdent()] = request
        return None

    def process_response(self, request, response):
        # Remove IP from global cache (processing responses after this will make global request unavailable,
        # but can be got from request again)
        ident = getIdent()
        logger.debug('Deleting {}'.format(ident))
        try:
            if ident in _requests:
                del _requests[ident]
            else:
                logger.info('Request id {} not stored'.format(ident))
        except Exception:
            logger.exception('Deleting stored request')
        return response

    @staticmethod
    def fillIps(request):
        '''
        Obtains the IP of a Django Request, even behind a proxy

        Returns the obtained IP, that is always be a valid ip address.
        '''
        behind_proxy = GlobalConfig.BEHIND_PROXY.getBool(False)
        try:
            request.ip = request.META['REMOTE_ADDR']
        except:
            logger.exception('Request ip not found!!')
            request.ip = '0.0.0.0'  # No remote addr?? set this IP to a "basic" one, anyway, this should never ocur

        try:
            request.ip_proxy = request.META['HTTP_X_FORWARDED_FOR'].split(",")[0]

            if behind_proxy  is True:
                request.ip = request.ip_proxy
                request.ip_proxy = request.META['HTTP_X_FORWARDED_FOR'].split(",")[1]  # Try to get next proxy

            request.is_proxy = True
        except:
            request.ip_proxy = request.ip
            request.is_proxy = False

    @staticmethod
    def getUser(request):
        '''
        Ensures request user is the correct user
        '''
        user = request.session.get(USER_KEY)
        if user is not None:
            try:
                if user == ROOT_ID:
                    user = getRootUser()
                else:
                    user = User.objects.get(pk=user)
            except User.DoesNotExist:
                user = None

        if user is not None:
            request.user = user
        else:
            request.user = None<|MERGE_RESOLUTION|>--- conflicted
+++ resolved
@@ -32,18 +32,13 @@
 from __future__ import unicode_literals
 
 from uds.core.util import OsDetector
-from uds.core.util.Config import GlobalConfig
 from uds.core.auths.auth import ROOT_ID, USER_KEY, getRootUser
 from uds.models import User
 
 import threading
 import logging
 
-<<<<<<< HEAD
 __updated__ = '2016-04-06'
-=======
-__updated__ = '2016-04-22'
->>>>>>> 09f329db
 
 logger = logging.getLogger(__name__)
 
