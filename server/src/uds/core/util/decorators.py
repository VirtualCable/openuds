# -*- coding: utf-8 -*-

#
# Copyright (c) 2012-2021 Virtual Cable S.L.U.
# All rights reserved.
#
# Redistribution and use in source and binary forms, with or without modification,
# are permitted provided that the following conditions are met:
#
#    * Redistributions of source code must retain the above copyright notice,
#      this list of conditions and the following disclaimer.
#    * Redistributions in binary form must reproduce the above copyright notice,
#      this list of conditions and the following disclaimer in the documentation
#      and/or other materials provided with the distribution.
#    * Neither the name of Virtual Cable S.L.U. nor the names of its contributors
#      may be used to endorse or promote products derived from this software
#      without specific prior written permission.
#
# THIS SOFTWARE IS PROVIDED BY THE COPYRIGHT HOLDERS AND CONTRIBUTORS "AS IS"
# AND ANY EXPRESS OR IMPLIED WARRANTIES, INCLUDING, BUT NOT LIMITED TO, THE
# IMPLIED WARRANTIES OF MERCHANTABILITY AND FITNESS FOR A PARTICULAR PURPOSE ARE
# DISCLAIMED. IN NO EVENT SHALL THE COPYRIGHT HOLDER OR CONTRIBUTORS BE LIABLE
# FOR ANY DIRECT, INDIRECT, INCIDENTAL, SPECIAL, EXEMPLARY, OR CONSEQUENTIAL
# DAMAGES (INCLUDING, BUT NOT LIMITED TO, PROCUREMENT OF SUBSTITUTE GOODS OR
# SERVICES; LOSS OF USE, DATA, OR PROFITS; OR BUSINESS INTERRUPTION) HOWEVER
# CAUSED AND ON ANY THEORY OF LIABILITY, WHETHER IN CONTRACT, STRICT LIABILITY,
# OR TORT (INCLUDING NEGLIGENCE OR OTHERWISE) ARISING IN ANY WAY OUT OF THE USE
# OF THIS SOFTWARE, EVEN IF ADVISED OF THE POSSIBILITY OF SUCH DAMAGE.

"""
@author: Adolfo Gómez, dkmaster at dkmon dot com
"""
import functools
import logging
import inspect
import typing
import time
import threading

from uds.core.util.cache import Cache


logger = logging.getLogger(__name__)

RT = typing.TypeVar('RT')

# Caching statistics
class StatsType:
    __slots__ = ('hits', 'misses', 'total', 'start_time', 'saving_time')

    hits: int
    misses: int
    total: int
    start_time: float
    saving_time: int  # in nano seconds
    
    def __init__(self) -> None:
        self.hits = 0
        self.misses = 0
        self.total = 0
        self.start_time = time.time()
        self.saving_time = 0

    def add_hit(self, saving_time: int = 0) -> None:
        self.hits += 1
        self.total += 1
        self.saving_time += saving_time

    def add_miss(self, saving_time: int = 0) -> None:
        self.misses += 1
        self.total += 1
        self.saving_time += saving_time

    @property
    def uptime(self) -> float:
        return time.time() - self.start_time

    @property
    def hit_rate(self) -> float:
        return self.hits / self.total if self.total > 0 else 0.0

    @property
    def miss_rate(self) -> float:
        return self.misses / self.total if self.total > 0 else 0.0

    def __str__(self) -> str:
        return (
            f'CacheStats: {self.hits}/{self.misses} on {self.total}, '
            f'uptime={self.uptime}, hit_rate={self.hit_rate:.2f}, '
            f'saving_time={self.saving_time/1000000:.2f}'
        )

stats = StatsType()

def _defaultDenyView(request) -> typing.Any:
    from uds.web.util import errors
    return errors.errorView(
        request, errors.BROWSER_NOT_SUPPORTED
    )

# Decorator that protects pages that needs at least a browser version
# Default is to deny IE < 9
def denyBrowsers(
    browsers: typing.Optional[typing.List[str]] = None,
    errorResponse: typing.Callable = _defaultDenyView,
) -> typing.Callable[[typing.Callable[..., RT]], typing.Callable[..., RT]]:
    """
    Decorator to set protection to access page
    Look for samples at uds.core.web.views
    """
    from uds.core.util.html import checkBrowser

    denied: typing.List[str] = browsers or ['ie<9']

    def wrap(view_func: typing.Callable[..., RT]) -> typing.Callable[..., RT]:
        @functools.wraps(view_func)
        def _wrapped_view(request, *args, **kwargs) -> RT:
            """
            Wrapped function for decorator
            """
            for b in denied:
                if checkBrowser(request, b):
                    return errorResponse(request)

            return view_func(request, *args, **kwargs)

        return _wrapped_view

    return wrap


def deprecated(func: typing.Callable[..., RT]) -> typing.Callable[..., RT]:
    """This is a decorator which can be used to mark functions
    as deprecated. It will result in a warning being emitted
    when the function is used."""

    @functools.wraps(func)
    def new_func(*args, **kwargs) -> RT:
        try:
            caller = inspect.stack()[1]
            logger.warning(
                'Call to deprecated function %s from %s:%s.',
                func.__name__,
                caller[1],
                caller[2],
            )
        except Exception:
            logger.info('No stack info on deprecated function call %s', func.__name__)

        return func(*args, **kwargs)

    return new_func

def deprecatedClassValue(newVarName: str) -> typing.Callable:
    class innerDeprecated:
        fget: typing.Callable
        new_var_name: str

        def __init__(self, method: typing.Callable, newVarName: str) -> None:
            self.new_var_name = newVarName
            self.fget = method  # type: ignore

        def __get__(self, instance, cls=None):
            try:
                caller = inspect.stack()[1]
                logger.warning(
                    'Use of deprecated class value %s from %s:%s. Use %s instead.',
                    self.fget.__name__,
                    caller[1],
                    caller[2],
                    self.new_var_name,
                )
            except Exception:
                logger.info('No stack info on deprecated value use %s', self.fget.__name__)

            return self.fget(cls)

    return functools.partial(innerDeprecated, newVarName=newVarName)


def ensureConected(func: typing.Callable[..., RT]) -> typing.Callable[..., RT]:
    """This decorator calls "connect" method of the class of the wrapped object"""

    @functools.wraps(func)
    def new_func(*args, **kwargs) -> RT:
        args[0].connect()
        return func(*args, **kwargs)

    return new_func


# Decorator that allows us a "fast&clean" caching system on service providers
#
# Decorator for caching
# Decorator that tries to get from cache before executing
def allowCache(
    cachePrefix: str,
    cacheTimeout: typing.Union[typing.Callable[[], int], int] = -1,
    cachingArgs: typing.Optional[typing.Union[typing.Iterable[int], int]] = None,
    cachingKWArgs: typing.Optional[typing.Union[typing.Iterable[str], str]] = None,
    cachingKeyFnc: typing.Optional[typing.Callable[[typing.Any], str]] = None,
) -> typing.Callable[[typing.Callable[..., RT]], typing.Callable[..., RT]]:
    """Decorator that give us a "quick& clean" caching feature.
    The "cached" element must provide a "cache" variable, which is a cache object

    Parameters:
        cachePrefix: Prefix to use for cache key
        cacheTimeout: Timeout for cache
        cachingArgs: List of arguments to use for cache key (i.e. [0, 1] will use first and second argument for cache key, 0 will use "self" if a method, and 1 will use first argument)
        cachingKWArgs: List of keyword arguments to use for cache key (i.e. ['a', 'b'] will use "a" and "b" keyword arguments for cache key)
        cachingKeyFnc: Function to use for cache key. If provided, this function will be called with the same arguments as the wrapped function, and must return a string to use as cache key
    
    Note: 
        If cachingArgs and cachingKWArgs are not provided, the whole arguments will be used for cache key

    """
    cacheTimeout = Cache.DEFAULT_VALIDITY if cacheTimeout == -1 else cacheTimeout
    cachingArgList: typing.List[int] = (
        [cachingArgs] if isinstance(cachingArgs, int) else list(cachingArgs or [])
    )
    cachingKwargList: typing.List[str] = (
        isinstance(cachingKWArgs, str) and [cachingKWArgs] or list(cachingKWArgs or [])
    )

    def allowCacheDecorator(fnc: typing.Callable[..., RT]) -> typing.Callable[..., RT]:
        # If no caching args and no caching kwargs, we will cache the whole call
        # If no parameters provider, try to infer them from function signature
        setattr(fnc, '__cache_hit__', 0)  # Cache hit
        setattr(fnc, '__cache_miss__', 0) # Cache miss
        setattr(fnc, '__exec_time__', 0)  # Execution time
        try:
            if cachingArgList is None and cachingKwargList is None:
                for pos, (paramName, param) in enumerate(
                    inspect.signature(fnc).parameters.items()
                ):
                    if paramName == 'self':
                        continue
                    # Parameters can be included twice in the cache, but it's not a problem
                    if param.kind in (
                        inspect.Parameter.POSITIONAL_OR_KEYWORD,
                        inspect.Parameter.POSITIONAL_ONLY,
                    ):
                        cachingArgList.append(pos)
                    elif param.kind in (inspect.Parameter.KEYWORD_ONLY, inspect.Parameter.POSITIONAL_OR_KEYWORD):
                        cachingKwargList.append(paramName)
                    # *args and **kwargs are not supported                    
        except Exception:  # nosec
            pass  # Not inspectable, no caching
        
        keyFnc = cachingKeyFnc or (lambda x: fnc.__name__)
        
        @functools.wraps(fnc)
        def wrapper(*args, **kwargs) -> RT:
            argList: str = '.'.join(
                [str(args[i]) for i in cachingArgList if i < len(args)]
                + [str(kwargs.get(i, '')) for i in cachingKwargList]
            )
            # If invoked from a class, and the class provides "cache"
            # we will use it, otherwise, we will use a global cache
            cache = getattr(args[0], 'cache', None) or Cache('functionCache')
            kkey = keyFnc(args[0]) if len(args) > 0 else ''
            cacheKey = '{}-{}.{}'.format(cachePrefix, kkey, argList)

            # if cacheTimeout is a function, call it
            timeout = cacheTimeout() if callable(cacheTimeout) else cacheTimeout

            data: typing.Any = None
            if not kwargs.get('force', False) and timeout > 0:
                data = cache.get(cacheKey)
                if data:
                    setattr(fnc, '__cache_hit__', getattr(fnc, '__cache_hit__') + 1)
                    stats.add_hit(getattr(fnc, '__exec_time__'))
                    return data

            setattr(fnc, '__cache_miss__', getattr(fnc, '__cache_miss__') + 1)
            stats.add_miss(getattr(fnc, '__exec_time__'))

            if 'force' in kwargs:
                # Remove force key
                del kwargs['force']
<<<<<<< HEAD
                
            time = timeit.default_timer()
=======

            t = time.perf_counter_ns()
>>>>>>> c6b98177
            data = fnc(*args, **kwargs)
            setattr(fnc, '__exec_time__', getattr(fnc, '__exec_time__') + time.perf_counter_ns() - t)
            try:
                # Maybe returned data is not serializable. In that case, cache will fail but no harm is done with this
                cache.put(cacheKey, data, timeout)
            except Exception as e:
                logger.debug(
                    'Data for %s is not serializable on call to %s, not cached. %s (%s)',
                    cacheKey,
                    fnc.__name__,
                    data,
                    e,
                )
            return data

        return wrapper

    return allowCacheDecorator


# Decorator to execute method in a thread
def threaded(func: typing.Callable[..., None]) -> typing.Callable[..., None]:
    """Decorator to execute method in a thread"""

    @functools.wraps(func)
    def wrapper(*args, **kwargs) -> None:
        thread = threading.Thread(target=func, args=args, kwargs=kwargs)
        thread.start()

    return wrapper<|MERGE_RESOLUTION|>--- conflicted
+++ resolved
@@ -227,7 +227,7 @@
         # If no parameters provider, try to infer them from function signature
         setattr(fnc, '__cache_hit__', 0)  # Cache hit
         setattr(fnc, '__cache_miss__', 0) # Cache miss
-        setattr(fnc, '__exec_time__', 0)  # Execution time
+        setattr(fnc, '__exec_time__', 0.0)  # Execution time
         try:
             if cachingArgList is None and cachingKwargList is None:
                 for pos, (paramName, param) in enumerate(
@@ -278,13 +278,8 @@
             if 'force' in kwargs:
                 # Remove force key
                 del kwargs['force']
-<<<<<<< HEAD
-                
-            time = timeit.default_timer()
-=======
 
             t = time.perf_counter_ns()
->>>>>>> c6b98177
             data = fnc(*args, **kwargs)
             setattr(fnc, '__exec_time__', getattr(fnc, '__exec_time__') + time.perf_counter_ns() - t)
             try:
