# -*- coding: utf-8 -*-
#
# Copyright (c) 2012-2020 Virtual Cable S.L.U.
# All rights reserved.
#
# Redistribution and use in source and binary forms, with or without modification,
# are permitted provided that the following conditions are met:
#
#    * Redistributions of source code must retain the above copyright notice,
#      this list of conditions and the following disclaimer.
#    * Redistributions in binary form must reproduce the above copyright notice,
#      this list of conditions and the following disclaimer in the documentation
#      and/or other materials provided with the distribution.
#    * Neither the name of Virtual Cable S.L. nor the names of its contributors
#      may be used to endorse or promote products derived from this software
#      without specific prior written permission.
#
# THIS SOFTWARE IS PROVIDED BY THE COPYRIGHT HOLDERS AND CONTRIBUTORS "AS IS"
# AND ANY EXPRESS OR IMPLIED WARRANTIES, INCLUDING, BUT NOT LIMITED TO, THE
# IMPLIED WARRANTIES OF MERCHANTABILITY AND FITNESS FOR A PARTICULAR PURPOSE ARE
# DISCLAIMED. IN NO EVENT SHALL THE COPYRIGHT HOLDER OR CONTRIBUTORS BE LIABLE
# FOR ANY DIRECT, INDIRECT, INCIDENTAL, SPECIAL, EXEMPLARY, OR CONSEQUENTIAL
# DAMAGES (INCLUDING, BUT NOT LIMITED TO, PROCUREMENT OF SUBSTITUTE GOODS OR
# SERVICES; LOSS OF USE, DATA, OR PROFITS; OR BUSINESS INTERRUPTION) HOWEVER
# CAUSED AND ON ANY THEORY OF LIABILITY, WHETHER IN CONTRACT, STRICT LIABILITY,
# OR TORT (INCLUDING NEGLIGENCE OR OTHERWISE) ARISING IN ANY WAY OUT OF THE USE
# OF THIS SOFTWARE, EVEN IF ADVISED OF THE POSSIBILITY OF SUCH DAMAGE.

'''
Provides useful functions for authenticating, used by web interface.


.. moduleauthor:: Adolfo Gómez, dkmaster at dkmon dot com
'''
import logging
import typing

from functools import wraps
from django.http import (
    HttpResponseRedirect,
    HttpResponseForbidden,
    HttpResponse,
    HttpRequest,
)
from django.utils.translation import get_language
from django.urls import reverse

from django.utils.translation import ugettext as _

from uds.core import auths
from uds.core.util import log
from uds.core.util import net
from uds.core.util.config import GlobalConfig
from uds.core.util.decorators import deprecated
from uds.core.util.stats import events
from uds.core.util.state import State
from uds.core.managers import cryptoManager
from uds.core.auths import Authenticator as AuthenticatorInstance

from uds.models import User, Authenticator

# Not imported at runtime, just for type checking
if typing.TYPE_CHECKING:
    from uds.core.util.request import ExtendedHttpRequest, ExtendedHttpRequestWithUser


logger = logging.getLogger(__name__)
authLogger = logging.getLogger('authLog')

USER_KEY = 'uk'
PASS_KEY = 'pk'
ROOT_ID = -20091204  # Any negative number will do the trick

RT = typing.TypeVar('RT')


def getUDSCookie(
    request: HttpRequest,
    response: typing.Optional[HttpResponse] = None,
    force: bool = False,
) -> str:
    """
    Generates a random cookie for uds, used, for example, to encript things
    """
    if 'uds' not in request.COOKIES:
        cookie = cryptoManager().randomString(48)
        if response is not None:
            response.set_cookie('uds', cookie, samesite='Lax')
        request.COOKIES['uds'] = cookie
    else:
        cookie = request.COOKIES['uds']

    if response and force:
        response.set_cookie('uds', cookie)

    return cookie


def getRootUser() -> User:
    """
    Returns an user not in DB that is ROOT for the platform

    Returns:
        User: [description]
    """
    user = User(
        id=ROOT_ID,
        name=GlobalConfig.SUPER_USER_LOGIN.get(True),
        real_name=_('System Administrator'),
        state=State.ACTIVE,
        staff_member=True,
        is_admin=True,
    )
    user.manager = Authenticator()
    # Fake overwrite some methods, a bit cheating? maybe? :)
    user.getGroups = lambda: []  # type: ignore
    user.updateLastAccess = lambda: None  # type: ignore
    user.logout = lambda: None  # type: ignore
    return user


# Decorator to make easier protect pages that needs to be logged in
def webLoginRequired(
    admin: typing.Union[bool, str] = False
) -> typing.Callable[[typing.Callable[..., RT]], typing.Callable[..., RT]]:
    """
    Decorator to set protection to access page
    Look for samples at uds.core.web.views
    if admin == True, needs admin or staff
    if admin == 'admin', needs admin
    """

    def decorator(view_func: typing.Callable[..., RT]) -> typing.Callable[..., RT]:
        def _wrapped_view(request: 'ExtendedHttpRequest', *args, **kwargs) -> RT:
            """
            Wrapped function for decorator
            """
            if not request.user:
                # url = request.build_absolute_uri(GlobalConfig.LOGIN_URL.get())
                # if GlobalConfig.REDIRECT_TO_HTTPS.getBool() is True:
                #     url = url.replace('http://', 'https://')
                # logger.debug('No user found, redirecting to %s', url)
                return HttpResponseRedirect(reverse('page.login'))

            if admin is True or admin == 'admin':
                if request.user.isStaff() is False or (
                    admin == 'admin' and request.user.is_admin is False
                ):
                    return HttpResponseForbidden(_('Forbidden'))

            return view_func(request, *args, **kwargs)

        return _wrapped_view

    return decorator


# Decorator to protect pages that needs to be accessed from "trusted sites"
def trustedSourceRequired(
    view_func: typing.Callable[..., RT]
) -> typing.Callable[..., RT]:
    """
    Decorator to set protection to access page
    look for sample at uds.dispatchers.pam
    """

    @wraps(view_func)
    def _wrapped_view(request: 'ExtendedHttpRequest', *args, **kwargs) -> RT:
        """
        Wrapped function for decorator
        """
        try:
            if not net.ipInNetwork(request.ip, GlobalConfig.TRUSTED_SOURCES.get(True)):
                return HttpResponseForbidden()
        except Exception as e:
            logger.warning(
                'Error checking trusted source: "%s" does not seems to be a valid network string. Using Unrestricted access.',
                GlobalConfig.TRUSTED_SOURCES.get(),
            )
        return view_func(request, *args, **kwargs)

    return _wrapped_view


# decorator to deny non authenticated requests
def denyNonAuthenticated(
    view_func: typing.Callable[..., RT]
) -> typing.Callable[..., RT]:
    @wraps(view_func)
    def _wrapped_view(request: 'ExtendedHttpRequest', *args, **kwargs) -> RT:
        if not request.user:
            return HttpResponseForbidden()
        return view_func(request, *args, **kwargs)

    return _wrapped_view


def __registerUser(
    authenticator: Authenticator, authInstance: AuthenticatorInstance, username: str
) -> typing.Optional[User]:
    """
    Check if this user already exists on database with this authenticator, if don't, create it with defaults
    This will work correctly with both internal or externals cause we first authenticate the user, if internal and user do not exists in database
    authenticate will return false, if external and return true, will create a reference in database
    """
    from uds.core.util.request import getRequest

    username = authInstance.transformUsername(username)
    logger.debug('Transformed username: %s', username)

    request = getRequest()

    usr = authenticator.getOrCreateUser(username, username)
    usr.real_name = authInstance.getRealName(username)
    usr.save()
    if usr is not None and State.isActive(usr.state):
        # Now we update database groups for this user
        usr.getManager().recreateGroups(usr)
        # And add an login event
        events.addEvent(
            authenticator, events.ET_LOGIN, username=username, srcip=request.ip
        )  # pylint: disable=maybe-no-member
        events.addEvent(
            authenticator,
            events.ET_PLATFORM,
            platform=request.os['OS'],
            browser=request.os['Browser'],
            version=request.os['Version'],
        )  # pylint: disable=maybe-no-member
        return usr

    return None


def authenticate(
    username: str,
    password: str,
    authenticator: Authenticator,
    useInternalAuthenticate: bool = False,
) -> typing.Optional[User]:
    """
    Given an username, password and authenticator, try to authenticate user
    @param username: username to authenticate
    @param password: password to authenticate this user
    @param authenticator: Authenticator (database object) used to authenticate with provided credentials
    @param useInternalAuthenticate: If True, tries to authenticate user using "internalAuthenticate". If false, it uses "authenticate".
                                    This is so because in some situations we may want to use a "trusted" method (internalAuthenticate is never invoked directly from web)
    @return: None if authentication fails, User object (database object) if authentication is o.k.
    """
    logger.debug(
        'Authenticating user %s with authenticator %s', username, authenticator
    )

    # If global root auth is enabled && user/password is correct,
    if (
        not useInternalAuthenticate
        and GlobalConfig.SUPER_USER_ALLOW_WEBACCESS.getBool(True)
        and username == GlobalConfig.SUPER_USER_LOGIN.get(True)
        and password == GlobalConfig.SUPER_USER_PASS.get(True)
    ):
        return getRootUser()

    gm = auths.GroupsManager(authenticator)
    authInstance = authenticator.getInstance()
    if useInternalAuthenticate is False:
        res = authInstance.authenticate(username, password, gm)
    else:
        res = authInstance.internalAuthenticate(username, password, gm)

    if res is False:
        return None

    logger.debug('Groups manager: %s', gm)

    # If do not have any valid group
    if gm.hasValidGroups() is False:
        logger.info(
            'User {} has been authenticated, but he does not belongs to any UDS know group'
        )
        return None

    return __registerUser(authenticator, authInstance, username)


def authenticateViaCallback(
    authenticator: Authenticator, params: typing.Any
) -> typing.Optional[User]:
    """
    Given an username, this method will get invoked whenever the url for a callback
    for an authenticator is requested.

    The idea behind this is that, with authenticators that are based on url redirections
    (SSO auths), we provide a mechanism to allow the authenticator to login the user.

    This will:
       * Check that the authenticator supports a callback, raise an error if it
         doesn't support it.
       * Invoke authenticator callback, and expects, on exit, a valid username.
         If it gets None or '', it will raise an error.
       * Register user inside uds if necesary, will invoke in the process
         **getRealUsername** to get it, so keep it wher you can recover it.
       * Update user group membership using Authenticator getGroups, so, in your
         callbacks, remember to store (using provided environment storage, for example)
         the groups of this user so your getGroups will work correctly.
    """
    gm = auths.GroupsManager(authenticator)
    authInstance = authenticator.getInstance()

    # If there is no callback for this authenticator...
    if authInstance.authCallback is auths.Authenticator.authCallback:
        raise auths.exceptions.InvalidAuthenticatorException()

    username = authInstance.authCallback(params, gm)

    if username is None or username == '' or gm.hasValidGroups() is False:
        raise auths.exceptions.InvalidUserException('User doesn\'t has access to UDS')

    return __registerUser(authenticator, authInstance, username)


def authCallbackUrl(authenticator: Authenticator) -> str:
    """
    Helper method, so we can get the auth call back url for an authenticator
    """
    return reverse('page.auth.callback', kwargs={'authName': authenticator.name})


def authInfoUrl(authenticator: typing.Union[str, bytes, Authenticator]) -> str:
    """
    Helper method, so we can get the info url for an authenticator
    """
    if isinstance(authenticator, str):
        name = authenticator
    elif isinstance(authenticator, bytes):
        name = authenticator.decode('utf8')
    else:
        name = authenticator.name

    return reverse('page.auth.info', kwargs={'authName': name})


def webLogin(
    request: 'ExtendedHttpRequest', response: HttpResponse, user: User, password: str
) -> bool:
    """
    Helper function to, once the user is authenticated, store the information at the user session.
    @return: Always returns True
    """
    from uds import REST

    if (
        user.id != ROOT_ID
    ):  # If not ROOT user (this user is not inside any authenticator)
        manager_id = user.manager.id
    else:
        manager_id = -1

    # If for any reason the "uds" cookie is removed, recreated it
    cookie = getUDSCookie(request, response)

    user.updateLastAccess()
    request.session.clear()
    request.session[USER_KEY] = user.id
    request.session[PASS_KEY] = cryptoManager().symCrypt(
        password, cookie
    )  # Stores "bytes"
    # Ensures that this user will have access through REST api if logged in through web interface
    REST.Handler.storeSessionAuthdata(
        request.session,
        manager_id,
        user.name,
        password,
        get_language(),
        request.os['OS'],
        user.is_admin,
        user.staff_member,
        cookie,
    )
    return True


def webPassword(request: HttpRequest) -> str:
    """
    The password is stored at session using a simple scramble algorithm that keeps the password splited at
    session (db) and client browser cookies. This method uses this two values to recompose the user password
    so we can provide it to remote sessions.
    """
    return cryptoManager().symDecrpyt(
        request.session.get(PASS_KEY, ''), getUDSCookie(request)
    )  # recover as original unicode string


def webLogout(
    request: 'ExtendedHttpRequest', exit_url: typing.Optional[str] = None
) -> HttpResponse:
    """
    Helper function to clear user related data from session. If this method is not used, the session we be cleaned anyway
    by django in regular basis.
    """
    if exit_url is None:
        exit_url = request.build_absolute_uri(reverse('page.logout'))
        # exit_url = GlobalConfig.LOGIN_URL.get()
        # if GlobalConfig.REDIRECT_TO_HTTPS.getBool() is True:
        #     exit_url = exit_url.replace('http://', 'https://')

    if request.user:
        authenticator: 'auths.Authenticator' = request.user.manager.getInstance()
        username = request.user.name
        exit_url = authenticator.logout(username) or exit_url
        if request.user.id != ROOT_ID:
            # Try yo invoke logout of auth
<<<<<<< HEAD
            events.addEvent(
                request.user.manager,
                events.ET_LOGOUT,
                username=request.user.name,
                srcip=request.ip,
            )
    else:  # No user, redirect to /
        return HttpResponseRedirect(reverse('page.login'))

    request.session.flush()
    if exit_url is None:
        exit_url = reverse('page.logout')
        # exit_url = GlobalConfig.LOGIN_URL.get()
        # if GlobalConfig.REDIRECT_TO_HTTPS.getBool() is True:
        #     exit_url = exit_url.replace('http://', 'https://')
=======
            events.addEvent(request.user.manager, events.ET_LOGOUT, username=request.user.name, srcip=request.ip)
    else:  # No user, redirect to logout page directly
        return HttpResponseRedirect(exit_url)

    # Try to delete session
    request.session.clear()
>>>>>>> 45461844

    response = HttpResponseRedirect(exit_url)

    if authenticator:
        authenticator.webLogoutHook(username, request, response)
    return response


def authLogLogin(
    request: 'ExtendedHttpRequest', authenticator: Authenticator, userName: str, logStr: str = ''
) -> None:
    """
    Logs authentication
    """
    if logStr == '':
        logStr = 'Logged in'

    authLogger.info(
        '|'.join(
            [
                authenticator.name,
                userName,
                request.ip,
                request.os['OS'],
                logStr,
                request.META.get('HTTP_USER_AGENT', 'Undefined'),
            ]
        )
    )
    level = log.INFO if logStr == 'Logged in' else log.ERROR
    log.doLog(
        authenticator,
        level,
        'user {} has {} from {} where os is {}'.format(
            userName, logStr, request.ip, request.os['OS']
        ),
        log.WEB,
    )

    try:
        user = authenticator.users.get(name=userName)
        log.doLog(
            user,
            level,
            '{} from {} where OS is {}'.format(logStr, request.ip, request.os['OS']),
            log.WEB,
        )
    except Exception:
        pass


def authLogLogout(request: 'ExtendedHttpRequest') -> None:
    if request.user:
        log.doLog(
            request.user.manager,
            log.INFO,
            'user {} has logged out from {}'.format(request.user.name, request.ip),
            log.WEB,
        )
        log.doLog(
            request.user, log.INFO, 'has logged out from {}'.format(request.ip), log.WEB
        )<|MERGE_RESOLUTION|>--- conflicted
+++ resolved
@@ -404,12 +404,11 @@
         #     exit_url = exit_url.replace('http://', 'https://')
 
     if request.user:
-        authenticator: 'auths.Authenticator' = request.user.manager.getInstance()
+        authenticator = request.user.manager.getInstance()
         username = request.user.name
         exit_url = authenticator.logout(username) or exit_url
         if request.user.id != ROOT_ID:
             # Try yo invoke logout of auth
-<<<<<<< HEAD
             events.addEvent(
                 request.user.manager,
                 events.ET_LOGOUT,
@@ -419,23 +418,11 @@
     else:  # No user, redirect to /
         return HttpResponseRedirect(reverse('page.login'))
 
+    # Try to delete session
     request.session.flush()
-    if exit_url is None:
-        exit_url = reverse('page.logout')
-        # exit_url = GlobalConfig.LOGIN_URL.get()
-        # if GlobalConfig.REDIRECT_TO_HTTPS.getBool() is True:
-        #     exit_url = exit_url.replace('http://', 'https://')
-=======
-            events.addEvent(request.user.manager, events.ET_LOGOUT, username=request.user.name, srcip=request.ip)
-    else:  # No user, redirect to logout page directly
-        return HttpResponseRedirect(exit_url)
-
-    # Try to delete session
-    request.session.clear()
->>>>>>> 45461844
-
-    response = HttpResponseRedirect(exit_url)
-
+    
+
+    response = HttpResponseRedirect(request.build_absolute_uri(exit_url))
     if authenticator:
         authenticator.webLogoutHook(username, request, response)
     return response
