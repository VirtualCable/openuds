# -*- coding: utf-8 -*-
#
# Copyright (c) 2012-2021 Virtual Cable S.L.U.
# All rights reserved.
#
# Redistribution and use in source and binary forms, with or without modification,
# are permitted provided that the following conditions are met:
#
#    * Redistributions of source code must retain the above copyright notice,
#      this list of conditions and the following disclaimer.
#    * Redistributions in binary form must reproduce the above copyright notice,
#      this list of conditions and the following disclaimer in the documentation
#      and/or other materials provided with the distribution.
#    * Neither the name of Virtual Cable S.L. nor the names of its contributors
#      may be used to endorse or promote products derived from this software
#      without specific prior written permission.
#
# THIS SOFTWARE IS PROVIDED BY THE COPYRIGHT HOLDERS AND CONTRIBUTORS "AS IS"
# AND ANY EXPRESS OR IMPLIED WARRANTIES, INCLUDING, BUT NOT LIMITED TO, THE
# IMPLIED WARRANTIES OF MERCHANTABILITY AND FITNESS FOR A PARTICULAR PURPOSE ARE
# DISCLAIMED. IN NO EVENT SHALL THE COPYRIGHT HOLDER OR CONTRIBUTORS BE LIABLE
# FOR ANY DIRECT, INDIRECT, INCIDENTAL, SPECIAL, EXEMPLARY, OR CONSEQUENTIAL
# DAMAGES (INCLUDING, BUT NOT LIMITED TO, PROCUREMENT OF SUBSTITUTE GOODS OR
# SERVICES; LOSS OF USE, DATA, OR PROFITS; OR BUSINESS INTERRUPTION) HOWEVER
# CAUSED AND ON ANY THEORY OF LIABILITY, WHETHER IN CONTRACT, STRICT LIABILITY,
# OR TORT (INCLUDING NEGLIGENCE OR OTHERWISE) ARISING IN ANY WAY OUT OF THE USE
# OF THIS SOFTWARE, EVEN IF ADVISED OF THE POSSIBILITY OF SUCH DAMAGE.

'''
Provides useful functions for authenticating, used by web interface.


.. moduleauthor:: Adolfo Gómez, dkmaster at dkmon dot com
'''
import logging
import typing

from functools import wraps
from django.http import (
    HttpResponseRedirect,
    HttpResponseForbidden,
    HttpResponse,
    HttpRequest,
)
from django.utils.translation import get_language
from django.urls import reverse

from django.utils.translation import gettext as _

from uds.core import auths
from uds.core.util import log
from uds.core.util import net
from uds.core.util.config import GlobalConfig
from uds.core.util.stats import events
from uds.core.util.state import State
from uds.core.managers import cryptoManager
from uds.core.auths import Authenticator as AuthenticatorInstance

from uds import models

# Not imported at runtime, just for type checking
if typing.TYPE_CHECKING:
    from uds.core.util.request import ExtendedHttpRequest, ExtendedHttpRequestWithUser


logger = logging.getLogger(__name__)
authLogger = logging.getLogger('authLog')

USER_KEY = 'uk'
PASS_KEY = 'pk'
EXPIRY_KEY = 'ek'
AUTHORIZED_KEY = 'ak'
ROOT_ID = -20091204  # Any negative number will do the trick
UDS_COOKIE_LENGTH = 48

RT = typing.TypeVar('RT')


class AuthResult(typing.NamedTuple):
    user: typing.Optional[models.User] = None
    url: typing.Optional[str] = None


def getUDSCookie(
    request: HttpRequest,
    response: typing.Optional[HttpResponse] = None,
    force: bool = False,
) -> str:
    """
    Generates a random cookie for uds, used, for example, to encript things
    """
    if 'uds' not in request.COOKIES:
        cookie = cryptoManager().randomString(UDS_COOKIE_LENGTH)
        if response is not None:
            response.set_cookie('uds', cookie, samesite='Lax')
        request.COOKIES['uds'] = cookie
    else:
        cookie = request.COOKIES['uds'][:UDS_COOKIE_LENGTH]

    if response and force:
        response.set_cookie('uds', cookie)

    return cookie


def getRootUser() -> models.User:
    """
    Returns an user not in DB that is ROOT for the platform

    Returns:
        User: [description]
    """
    user = models.User(
        id=ROOT_ID,
        name=GlobalConfig.SUPER_USER_LOGIN.get(True),
        real_name=_('System Administrator'),
        state=State.ACTIVE,
        staff_member=True,
        is_admin=True,
    )
    user.manager = Authenticator()  # type: ignore
    # Fake overwrite some methods, a bit cheating? maybe? :)
    user.getGroups = lambda: []  # type: ignore
    user.updateLastAccess = lambda: None  # type: ignore
    user.logout = lambda: None  # type: ignore
    return user


# Decorator to make easier protect pages that needs to be logged in
def webLoginRequired(
    admin: typing.Union[bool, str] = False
) -> typing.Callable[
    [typing.Callable[..., HttpResponse]], typing.Callable[..., HttpResponse]
]:
    """
    Decorator to set protection to access page
    Look for samples at uds.core.web.views
    if admin == True, needs admin or staff
    if admin == 'admin', needs admin
    """

    def decorator(
        view_func: typing.Callable[..., HttpResponse]
    ) -> typing.Callable[..., HttpResponse]:
        @wraps(view_func)
        def _wrapped_view(
            request: 'ExtendedHttpRequest', *args, **kwargs
        ) -> HttpResponse:
            """
            Wrapped function for decorator
            """
            # If no user or user authorization is not completed...
            if not request.user or not request.authorized:
                return HttpResponseRedirect(reverse('page.login'))

            if admin is True or admin == 'admin':  # bool or string "admin"
                if request.user.isStaff() is False or (
                    admin == 'admin' and not request.user.is_admin
                ):
                    return HttpResponseForbidden(_('Forbidden'))

            return view_func(request, *args, **kwargs)

        return _wrapped_view

    return decorator


# Helper for checking if requests is from trusted source
def isTrustedSource(ip: str) -> bool:
    return net.ipInNetwork(ip, GlobalConfig.TRUSTED_SOURCES.get(True))


# Decorator to protect pages that needs to be accessed from "trusted sites"
def trustedSourceRequired(
    view_func: typing.Callable[..., HttpResponse]
) -> typing.Callable[..., HttpResponse]:
    """
    Decorator to set protection to access page
    look for sample at uds.dispatchers.pam
    """

    @wraps(view_func)
    def _wrapped_view(request: 'ExtendedHttpRequest', *args, **kwargs) -> HttpResponse:
        """
        Wrapped function for decorator
        """
        try:
            if not isTrustedSource(request.ip):
                return HttpResponseForbidden()
        except Exception as e:
            logger.warning(
                'Error checking trusted source: "%s" does not seems to be a valid network string. Using Unrestricted access.',
                GlobalConfig.TRUSTED_SOURCES.get(),
            )
        return view_func(request, *args, **kwargs)

    return _wrapped_view


# decorator to deny non authenticated requests
def denyNonAuthenticated(
    view_func: typing.Callable[..., RT]
) -> typing.Callable[..., RT]:
    @wraps(view_func)
    def _wrapped_view(request: 'ExtendedHttpRequest', *args, **kwargs) -> RT:
        if not request.user or not request.authorized:
            return HttpResponseForbidden()  # type: ignore
        return view_func(request, *args, **kwargs)

    return _wrapped_view


def registerUser(
    authenticator: models.Authenticator,
    authInstance: AuthenticatorInstance,
    username: str,
    request: 'ExtendedHttpRequest',
) -> AuthResult:
    """
    Check if this user already exists on database with this authenticator, if don't, create it with defaults
    This will work correctly with both internal or externals cause we first authenticate the user, if internal and user do not exists in database
    authenticate will return false, if external and return true, will create a reference in database
    """
    username = authInstance.transformUsername(username, request)
    logger.debug('Transformed username: %s', username)

    usr = authenticator.getOrCreateUser(username, username)
    usr.real_name = authInstance.getRealName(username)
    usr.save()
    if usr is not None and State.isActive(usr.state):
        # Now we update database groups for this user
        usr.getManager().recreateGroups(usr)
        # And add an login event
        events.addEvent(
            authenticator, events.ET_LOGIN, username=username, srcip=request.ip
        )
        events.addEvent(
            authenticator,
            events.ET_PLATFORM,
            platform=request.os['OS'].value[0],
            browser=request.os['Browser'],
            version=request.os['Version'],
        )
        return AuthResult(user=usr)

    return AuthResult()


def authenticate(
    username: str,
    password: str,
    authenticator: models.Authenticator,
    request: 'ExtendedHttpRequest',
    useInternalAuthenticate: bool = False,
) -> AuthResult:
    """
    Given an username, password and authenticator, try to authenticate user
    @param username: username to authenticate
    @param password: password to authenticate this user
    @param authenticator: Authenticator (database object) used to authenticate with provided credentials
    @param request: Request object
    @param useInternalAuthenticate: If True, tries to authenticate user using "internalAuthenticate". If false, it uses "authenticate".
                                    This is so because in some situations we may want to use a "trusted" method (internalAuthenticate is never invoked directly from web)
    @return:
            An AuthResult indicating:
            user if success in logging in field user or None if not
            url if not success in logging in field url so instead of error UDS will redirect to this url


    """
    logger.debug(
        'Authenticating user %s with authenticator %s', username, authenticator
    )

    # If global root auth is enabled && user/password is correct,
    if (
        not useInternalAuthenticate
        and GlobalConfig.SUPER_USER_ALLOW_WEBACCESS.getBool(True)
        and username == GlobalConfig.SUPER_USER_LOGIN.get(True)
        and password == GlobalConfig.SUPER_USER_PASS.get(True)
    ):
        return AuthResult(user=getRootUser())

    gm = auths.GroupsManager(authenticator)
    authInstance = authenticator.getInstance()
    if useInternalAuthenticate is False:
        res = authInstance.authenticate(username, password, gm, request)
    else:
        res = authInstance.internalAuthenticate(username, password, gm, request)

    if res.success == auths.AuthenticationSuccess.FAIL:
        logger.debug('Authentication failed')
        # Maybe it's an redirection on auth failed?
        return AuthResult()

    if res.success == auths.AuthenticationSuccess.REDIRECT:
        return AuthResult(url=res.url)

    logger.debug('Groups manager: %s', gm)

    # If do not have any valid group
    if gm.hasValidGroups() is False:
        logger.info(
            'User %s has been authenticated, but he does not belongs to any UDS known group',
            username,
        )
        return AuthResult()

    return registerUser(authenticator, authInstance, username, request)


def authenticateViaCallback(
    authenticator: models.Authenticator,
    params: typing.Any,
    request: 'ExtendedHttpRequestWithUser',
) -> AuthResult:
    """
    Given an username, this method will get invoked whenever the url for a callback
    for an authenticator is requested.

    The idea behind this is that, with authenticators that are based on url redirections
    (SSO auths), we provide a mechanism to allow the authenticator to login the user.

    This will:
       * Check that the authenticator supports a callback, raise an error if it
         doesn't support it.
       * Invoke authenticator callback, and expects, on exit, a valid username.
         If it gets None or '', it will raise an error.
       * Register user inside uds if necesary, will invoke in the process
         **getRealUsername** to get it, so keep it wher you can recover it.
       * Update user group membership using Authenticator getGroups, so, in your
         callbacks, remember to store (using provided environment storage, for example)
         the groups of this user so your getGroups will work correctly.
    """
    gm = auths.GroupsManager(authenticator)
    authInstance = authenticator.getInstance()

    # If there is no callback for this authenticator...
    if authInstance.authCallback is auths.Authenticator.authCallback:
        raise auths.exceptions.InvalidAuthenticatorException()

    result = authInstance.authCallback(params, gm, request)
    if result.success == auths.AuthenticationSuccess.FAIL or (
        result.success == auths.AuthenticationSuccess.OK
        and not gm.hasValidGroups()
    ):
        raise auths.exceptions.InvalidUserException('User doesn\'t has access to UDS')

    if result.success == auths.AuthenticationSuccess.REDIRECT:
        # Some STANDARD redirect URLS
        if result.url == auths.AuthenticationInternalUrl.LOGIN.value:
            return AuthResult(url=reverse('page.login'))
        return AuthResult(url=result.url)

    if result.username:
        return registerUser(
            authenticator, authInstance, result.username or '', request
        )

    raise auths.exceptions.InvalidUserException('User doesn\'t has access to UDS')


def authCallbackUrl(authenticator: models.Authenticator) -> str:
    """
    Helper method, so we can get the auth call back url for an authenticator
    """
    return reverse('page.auth.callback', kwargs={'authName': authenticator.name})


def authInfoUrl(authenticator: typing.Union[str, bytes, models.Authenticator]) -> str:
    """
    Helper method, so we can get the info url for an authenticator
    """
    if isinstance(authenticator, str):
        name = authenticator
    elif isinstance(authenticator, bytes):
        name = authenticator.decode('utf8')
    else:
        name = authenticator.name

    return reverse('page.auth.info', kwargs={'authName': name})


def webLogin(
    request: 'ExtendedHttpRequest',
    response: typing.Optional[HttpResponse],
    user: models.User,
    password: str,
) -> bool:
    """
    Helper function to, once the user is authenticated, store the information at the user session.
    @return: Always returns True
    """
    from uds import REST

    if (
        user.id != ROOT_ID
    ):  # If not ROOT user (this user is not inside any authenticator)
        manager_id = user.manager.id
    else:
        manager_id = -1

    # If for any reason the "uds" cookie is removed, recreated it
    cookie = getUDSCookie(request, response)

    user.updateLastAccess()
    request.authorized = (
        False  # For now, we don't know if the user is authorized until MFA is checked
    )
    request.session[USER_KEY] = user.id
    request.session[PASS_KEY] = cryptoManager().symCrypt(
        password, cookie
    )  # Stores "bytes"

    # Ensures that this user will have access through REST api if logged in through web interface
    # Note that REST api will set the session expiry to selected value if user is an administrator
    REST.Handler.storeSessionAuthdata(
        request.session,
        manager_id,
        user.name,
        password,
        get_language() or '',
        request.os['OS'].value[0],
        user.is_admin,
        user.staff_member,
        cookie,
    )
    return True


def webPassword(request: HttpRequest) -> str:
    """
    The password is stored at session using a simple scramble algorithm that keeps the password splited at
    session (db) and client browser cookies. This method uses this two values to recompose the user password
    so we can provide it to remote sessions.
    """
    if hasattr(request, 'session'):
        return cryptoManager().symDecrpyt(
            request.session.get(PASS_KEY, ''), getUDSCookie(request)
        )  # recover as original unicode string
    else:  # No session, get from _session instead, this is an "client" REST request
        return cryptoManager().symDecrpyt(request._cryptedpass, request._scrambler)  # type: ignore


def webLogout(
    request: 'ExtendedHttpRequest', exit_url: typing.Optional[str] = None
) -> HttpResponse:
    """
    Helper function to clear user related data from session. If this method is not used, the session we be cleaned anyway
    by django in regular basis.
    """
    if exit_url is None:
<<<<<<< HEAD
        exit_url = GlobalConfig.LOGOUT_URL.get(force=True).strip() or reverse('page.login')

    if request.user:
        authenticator = request.user.manager.getInstance()
        username = request.user.name
        # Success/fail result is now ignored
        exit_url = authenticator.logout(request, username).url or exit_url
        if request.user.id != ROOT_ID:
            # Log the event if not root user
            events.addEvent(
                request.user.manager,
                events.ET_LOGOUT,
                username=request.user.name,
                srcip=request.ip,
            )
    else:  # No user, redirect to /
        return HttpResponseRedirect(reverse('page.login'))

    # Try to delete session
    request.session.flush()
=======
        exit_url = request.build_absolute_uri(reverse('page.login'))
    try:
        if request.user:
            authenticator = request.user.manager.getInstance()
            username = request.user.name
            exit_url = authenticator.logout(username) or exit_url
            if request.user.id != ROOT_ID:
                # Log the event if not root user
                events.addEvent(
                    request.user.manager,
                    events.ET_LOGOUT,
                    username=request.user.name,
                    srcip=request.ip,
                )
        else:  # No user, redirect to /
            return HttpResponseRedirect(reverse('page.login'))
    except Exception:
        raise
    finally:
        # Try to delete session
        request.session.flush()
        request.authorized = False
>>>>>>> 77e021a3

    response = HttpResponseRedirect(request.build_absolute_uri(exit_url))
    if authenticator:
        authenticator.webLogoutHook(username, request, response)
    return response


def authLogLogin(
    request: 'ExtendedHttpRequest',
    authenticator: models.Authenticator,
    userName: str,
    logStr: str = '',
) -> None:
    """
    Logs authentication
    """
    if logStr == '':
        logStr = 'Logged in'

    authLogger.info(
        '|'.join(
            [
                authenticator.name,
                userName,
                request.ip,
                request.os['OS'].value[0],
                logStr,
                request.META.get('HTTP_USER_AGENT', 'Undefined'),
            ]
        )
    )
    level = log.INFO if logStr == 'Logged in' else log.ERROR
    log.doLog(
        authenticator,
        level,
        'user {} has {} from {} where os is {}'.format(
            userName, logStr, request.ip, request.os['OS'].value[0]
        ),
        log.WEB,
    )

    try:
        user = authenticator.users.get(name=userName)
        log.doLog(
            user,
            level,
            '{} from {} where OS is {}'.format(
                logStr, request.ip, request.os['OS'].value[0]
            ),
            log.WEB,
        )
    except Exception:
        pass


def authLogLogout(request: 'ExtendedHttpRequest') -> None:
    if request.user:
        log.doLog(
            request.user.manager,
            log.INFO,
            'user {} has logged out from {}'.format(request.user.name, request.ip),
            log.WEB,
        )
        log.doLog(
            request.user, log.INFO, 'has logged out from {}'.format(request.ip), log.WEB
        )<|MERGE_RESOLUTION|>--- conflicted
+++ resolved
@@ -451,28 +451,6 @@
     by django in regular basis.
     """
     if exit_url is None:
-<<<<<<< HEAD
-        exit_url = GlobalConfig.LOGOUT_URL.get(force=True).strip() or reverse('page.login')
-
-    if request.user:
-        authenticator = request.user.manager.getInstance()
-        username = request.user.name
-        # Success/fail result is now ignored
-        exit_url = authenticator.logout(request, username).url or exit_url
-        if request.user.id != ROOT_ID:
-            # Log the event if not root user
-            events.addEvent(
-                request.user.manager,
-                events.ET_LOGOUT,
-                username=request.user.name,
-                srcip=request.ip,
-            )
-    else:  # No user, redirect to /
-        return HttpResponseRedirect(reverse('page.login'))
-
-    # Try to delete session
-    request.session.flush()
-=======
         exit_url = request.build_absolute_uri(reverse('page.login'))
     try:
         if request.user:
@@ -495,7 +473,6 @@
         # Try to delete session
         request.session.flush()
         request.authorized = False
->>>>>>> 77e021a3
 
     response = HttpResponseRedirect(request.build_absolute_uri(exit_url))
     if authenticator:
