# -*- coding: utf-8 -*-
#
# Copyright (c) 2012-2021 Virtual Cable S.L.U.
# All rights reserved.
#
# Redistribution and use in source and binary forms, with or without modification,
# are permitted provided that the following conditions are met:
#
#    * Redistributions of source code must retain the above copyright notice,
#      this list of conditions and the following disclaimer.
#    * Redistributions in binary form must reproduce the above copyright notice,
#      this list of conditions and the following disclaimer in the documentation
#      and/or other materials provided with the distribution.
#    * Neither the name of Virtual Cable S.L.U. nor the names of its contributors
#      may be used to endorse or promote products derived from this software
#      without specific prior written permission.
#
# THIS SOFTWARE IS PROVIDED BY THE COPYRIGHT HOLDERS AND CONTRIBUTORS "AS IS"
# AND ANY EXPRESS OR IMPLIED WARRANTIES, INCLUDING, BUT NOT LIMITED TO, THE
# IMPLIED WARRANTIES OF MERCHANTABILITY AND FITNESS FOR A PARTICULAR PURPOSE ARE
# DISCLAIMED. IN NO EVENT SHALL THE COPYRIGHT HOLDER OR CONTRIBUTORS BE LIABLE
# FOR ANY DIRECT, INDIRECT, INCIDENTAL, SPECIAL, EXEMPLARY, OR CONSEQUENTIAL
# DAMAGES (INCLUDING, BUT NOT LIMITED TO, PROCUREMENT OF SUBSTITUTE GOODS OR
# SERVICES; LOSS OF USE, DATA, OR PROFITS; OR BUSINESS INTERRUPTION) HOWEVER
# CAUSED AND ON ANY THEORY OF LIABILITY, WHETHER IN CONTRACT, STRICT LIABILITY,
# OR TORT (INCLUDING NEGLIGENCE OR OTHERWISE) ARISING IN ANY WAY OUT OF THE USE
# OF THIS SOFTWARE, EVEN IF ADVISED OF THE POSSIBILITY OF SUCH DAMAGE.

'''
Provides useful functions for authenticating, used by web interface.


Author: Adolfo Gómez, dkmaster at dkmon dot com
'''
import base64
import codecs
import collections.abc
import logging
import typing
from functools import wraps

from django.http import HttpRequest, HttpResponse, HttpResponseForbidden, HttpResponseRedirect
from django.urls import reverse
from django.utils.translation import get_language
from django.utils.translation import gettext as _

from uds import models
from uds.core import auths, consts, exceptions, types
from uds.core.auths import Authenticator as AuthenticatorInstance, callbacks
from uds.core.util import config, log, net
from uds.core.util.stats import events
from uds.core.managers.crypto import CryptoManager

# Not imported at runtime, just for type checking
if typing.TYPE_CHECKING:
    from uds.core.types.requests import ExtendedHttpRequestWithUser


logger = logging.getLogger(__name__)
auth_logger = logging.getLogger('authLog')


RT = typing.TypeVar('RT')


# Local type only
def uds_cookie(
    request: HttpRequest,
    response: typing.Optional[HttpResponse] = None,
    force: bool = False,
) -> str:
    """
    Generates a random cookie for uds, used, for example, to encript things
    """
    if 'uds' not in request.COOKIES:
        cookie = CryptoManager().random_string(consts.auth.UDS_COOKIE_LENGTH)
        if response is not None:
            response.set_cookie(
                'uds',
                cookie,
                samesite='Lax',
                httponly=config.GlobalConfig.ENHANCED_SECURITY.as_bool(),
                secure=True if config.GlobalConfig.ENHANCED_SECURITY.as_bool() else False,
            )
        request.COOKIES['uds'] = cookie
    else:
        cookie = request.COOKIES['uds'][: consts.auth.UDS_COOKIE_LENGTH]

    if response and force:
        response.set_cookie(
            'uds',
            cookie,
            samesite='Lax',
            httponly=config.GlobalConfig.ENHANCED_SECURITY.as_bool(),
            secure=True if config.GlobalConfig.ENHANCED_SECURITY.as_bool() else False,
        )

    return cookie


def root_user() -> models.User:
    """
    Returns an user not in DB that is ROOT for the platform

    Returns:
        User: [description]
    """
    user = models.User(
        id=consts.auth.ROOT_ID,
        name=config.GlobalConfig.SUPER_USER_LOGIN.get(True),
        real_name=_('System Administrator'),
        state=types.states.State.ACTIVE,
        staff_member=True,
        is_admin=True,
    )
    user.manager = models.Authenticator()
    # Fake overwrite some methods, a bit cheating? maybe? :)
    user.get_groups = lambda: []  # type: ignore
    user.update_last_access = lambda: None  # type: ignore
    # Override logout method to do nothing for this user
    user.logout = lambda request: types.auth.SUCCESS_AUTH  # type: ignore
    return user


# Decorator to make easier protect pages that needs to be logged in
def weblogin_required(
<<<<<<< HEAD
    role: typing.Optional[consts.UserRole] = None,
=======
    admin: typing.Union[bool, typing.Literal['admin']] = False,
>>>>>>> 43406e10
) -> collections.abc.Callable[
    [collections.abc.Callable[..., HttpResponse]], collections.abc.Callable[..., HttpResponse]
]:
    """Decorator to set protection to access page
    
    Args:
        role (str, optional): If set, needs this role. Defaults to None.

    Returns:
        collections.abc.Callable[[collections.abc.Callable[..., HttpResponse]], collections.abc.Callable[..., HttpResponse]]: Decorator

    Note:
        This decorator is used to protect pages that needs to be logged in.
        To protect against ajax calls, use `denyNonAuthenticated` instead
        Roles as "inclusive", that is, if you set role to USER, it will allow all users that are not anonymous. (USER, STAFF, ADMIN)
    """

    def decorator(
        view_func: collections.abc.Callable[..., HttpResponse],
    ) -> collections.abc.Callable[..., HttpResponse]:
        @wraps(view_func)
        def _wrapped_view(
            request: 'types.requests.ExtendedHttpRequest', *args: typing.Any, **kwargs: typing.Any
        ) -> HttpResponse:
            """
            Wrapped function for decorator
            """
            # If no user or user authorization is not completed...
            if not request.user or not request.authorized:
                return weblogout(request)

            if role in (consts.UserRole.ADMIN, consts.UserRole.STAFF):
                if request.user.is_staff() is False or (role == consts.UserRole.ADMIN and not request.user.is_admin):
                    return HttpResponseForbidden(_('Forbidden'))

            return view_func(request, *args, **kwargs)

        return _wrapped_view

    return decorator


# Helper for checking if requests is from trusted source
def is_trusted_source(ip: str) -> bool:
    return net.contains(config.GlobalConfig.TRUSTED_SOURCES.get(True), ip)


def is_trusted_ip_forwarder(ip: str) -> bool:
    return net.contains(config.GlobalConfig.ALLOWED_IP_FORWARDERS.get(True), ip)


# Decorator to protect pages that needs to be accessed from "trusted sites"
def needs_trusted_source(
    view_func: collections.abc.Callable[..., HttpResponse],
) -> collections.abc.Callable[..., HttpResponse]:
    """
    Decorator to set protection to access page
    """

    @wraps(view_func)
    def _wrapped_view(
        request: 'types.requests.ExtendedHttpRequest', *args: typing.Any, **kwargs: typing.Any
    ) -> HttpResponse:
        """
        Wrapped function for decorator
        """
        try:
            if not is_trusted_source(request.ip):
                return HttpResponseForbidden()
        except Exception:
            logger.warning(
                'Error checking trusted source: "%s" does not seems to be a valid network string. Using Unrestricted access.',
                config.GlobalConfig.TRUSTED_SOURCES.get(),
            )
        return view_func(request, *args, **kwargs)

    return _wrapped_view


# decorator to deny non authenticated requests
# The difference with weblogin_required is that this one does not redirect to login page
# it's designed to be used in ajax calls mainly
def deny_non_authenticated(view_func: collections.abc.Callable[..., RT]) -> collections.abc.Callable[..., RT]:
    @wraps(view_func)
    def _wrapped_view(
        request: 'types.requests.ExtendedHttpRequest', *args: typing.Any, **kwargs: typing.Any
    ) -> RT:
        if not request.user or not request.authorized:
            return HttpResponseForbidden()  # type: ignore
        return view_func(request, *args, **kwargs)

    return _wrapped_view


def register_user(
    authenticator: models.Authenticator,
    auth_instance: AuthenticatorInstance,
    username: str,
    request: 'types.requests.ExtendedHttpRequest',
    skip_callbacks: bool = False,
) -> types.auth.LoginResult:
    """
    Check if this user already exists on database with this authenticator, if don't, create it with defaults
    This will work correctly with both internal or externals cause we first authenticate the user, if internal and user do not exists in database
    authenticate will return false, if external and return true, will create a reference in database
    """
    username = auth_instance.transformed_username(username, request)
    logger.debug('Transformed username: %s', username)

    usr = authenticator.get_or_create_user(username, username)
    usr.real_name = auth_instance.get_real_name(username) or usr.real_name or username
    usr.save()
    if usr and types.states.State.from_str(usr.state).is_active():
        # Now we update database groups for this user
        usr.get_manager().recreate_groups(usr)
        # And add an login event
        events.add_event(authenticator, events.types.stats.EventType.LOGIN, username=username, srcip=request.ip)
        events.add_event(
            authenticator,
            events.types.stats.EventType.PLATFORM,
            platform=request.os.os.name,
            browser=request.os.browser,
            version=request.os.version,
        )
        if not skip_callbacks:
            callbacks.weblogin(usr)

        return types.auth.LoginResult(user=usr)

    return types.auth.LoginResult()


def authenticate(
    username: str,
    password: str,
    authenticator: models.Authenticator,
    request: 'types.requests.ExtendedHttpRequest',
) -> types.auth.LoginResult:
    """
    Authenticate user with provided credentials

    Args:
        username (str): username to authenticate
        password (str): password to authenticate this user
        authenticator (models.Authenticator): Authenticator (database object) used to authenticate with provided credentials
        request (ExtendedHttpRequestWithUser): Request object

    """
    logger.debug('Authenticating user %s with authenticator %s', username, authenticator)

    # If global root auth is enabled && user/password is correct,
    # Note: From now onwards, root "we user" can only login from a trusted source
    if (
        config.GlobalConfig.SUPER_USER_ALLOW_WEBACCESS.as_bool(True)
        and is_trusted_source(request.ip)
        and username == config.GlobalConfig.SUPER_USER_LOGIN.get(True)
        and CryptoManager.manager().check_hash(password, config.GlobalConfig.SUPER_USER_PASS.get(True))
    ):
        return types.auth.LoginResult(user=root_user())

    gm = auths.GroupsManager(authenticator)
    auth_instance = authenticator.get_instance()

    if auth_instance.is_ip_allowed(request=request) is False:
        log_login(
            request,
            authenticator,
            username,
            'Access tried from an unallowed source',
            as_error=True,
        )
        return types.auth.LoginResult(errstr=_('Access tried from an unallowed source'))

    res = auth_instance.authenticate(username, password, gm, request)

    if res.success == types.auth.AuthenticationState.FAIL:
        logger.debug('Authentication failed')
        # Maybe it's an redirection on auth failed?
        return types.auth.LoginResult()

    if res.success == types.auth.AuthenticationState.REDIRECT:
        return types.auth.LoginResult(url=res.url)

    logger.debug('Groups manager: %s', gm)

    # If do not have any valid group
    if gm.has_valid_groups() is False:
        logger.info(
            'User %s has been authenticated, but he does not belongs to any UDS known group',
            username,
        )
        return types.auth.LoginResult()

    return register_user(authenticator, auth_instance, username, request)


def authenticate_via_callback(
    authenticator: models.Authenticator,
    params: 'types.auth.AuthCallbackParams',
    request: 'ExtendedHttpRequestWithUser',
) -> types.auth.LoginResult:
    """
    Given an username, this method will get invoked whenever the url for a callback
    for an authenticator is requested.

    The idea behind this is that, with authenticators that are based on url redirections
    (SSO auths), we provide a mechanism to allow the authenticator to login the user.

    This will:
       * Check that the authenticator supports a callback, raise an error if it
         doesn't support it.
       * Invoke authenticator callback, and expects, on exit, a valid username.
         If it gets None or '', it will raise an error.
       * Register user inside uds if necesary, will invoke in the process
         **getRealUsername** to get it, so keep it wher you can recover it.
       * Update user group membership using Authenticator get_groups, so, in your
         callbacks, remember to store (using provided environment storage, for example)
         the groups of this user so your get_groups will work correctly.
    """
    gm = auths.GroupsManager(authenticator)
    auth_instance = authenticator.get_instance()

    # If there is no callback for this authenticator...
    if auth_instance.auth_callback is auths.Authenticator.auth_callback:  # type: ignore   # mypy thins it's a comparison overlap
        raise exceptions.auth.InvalidAuthenticatorException()

    result = auth_instance.auth_callback(params, gm, request)
    if result.success == types.auth.AuthenticationState.FAIL or (
        result.success == types.auth.AuthenticationState.SUCCESS and not gm.has_valid_groups()
    ):
        raise exceptions.auth.InvalidUserException('User doesn\'t has access to UDS')

    if result.success == types.auth.AuthenticationState.REDIRECT:
        return types.auth.LoginResult(url=result.url)

    if not result.username:
        logger.warning('Authenticator %s returned empty username', authenticator.name)
        raise exceptions.auth.InvalidUserException('User doesn\'t has access to UDS')

    return register_user(authenticator, auth_instance, result.username, request)


def authenticate_callback_url(authenticator: models.Authenticator) -> str:
    """
    Helper method, so we can get the auth call back url for an authenticator
    """
    return reverse('page.auth.callback', kwargs={'authenticator_name': authenticator.small_name})


def authenticate_info_url(authenticator: typing.Union[str, bytes, models.Authenticator]) -> str:
    """
    Helper method, so we can get the info url for an authenticator
    """
    if isinstance(authenticator, str):
        name = authenticator
    elif isinstance(authenticator, bytes):
        name = authenticator.decode('utf8')
    else:
        name = authenticator.small_name

    return reverse('page.auth.info', kwargs={'authenticator_name': name})


def weblogin(
    request: 'types.requests.ExtendedHttpRequest',
    response: typing.Optional[HttpResponse],
    user: models.User,
    password: str,
) -> bool:
    """
    Helper function to, once the user is authenticated, store the information at the user session.
    @return: Always returns True
    """
    from uds import REST  # pylint: disable=import-outside-toplevel  # to avoid circular imports

    if user.id != consts.auth.ROOT_ID:  # If not ROOT user (this user is not inside any authenticator)
        manager_id = user.manager.id
    else:
        manager_id = -1

    # If for any reason the "uds" cookie is removed, recreated it
    cookie = uds_cookie(request, response)

    user.update_last_access()
    request.authorized = False  # For now, we don't know if the user is authorized until MFA is checked
    # Store request ip in session
    request.session[consts.auth.SESSION_IP_KEY] = request.ip
    # If Enabled zero trust, do not cache credentials
    if config.GlobalConfig.ENFORCE_ZERO_TRUST.as_bool(False):
        password = ''  # nosec: clear password if zero trust is enabled

    request.session[consts.auth.SESSION_USER_KEY] = user.id
    request.session[consts.auth.SESSION_PASS_KEY] = codecs.encode(
        CryptoManager().symmetric_encrypt(password, cookie), "base64"
    ).decode()  # as str

    # Ensures that this user will have access through REST api if logged in through web interface
    # Note that REST api will set the session expiry to selected value if user is an administrator
    REST.Handler.set_rest_auth(
        request.session,
        manager_id,
        user.name,
        password,
        get_language() or '',
        request.os.os.name,
        cookie,
    )
    return True


def get_webpassword(request: HttpRequest) -> str:
    """
    The password is stored at session using a simple scramble algorithm that keeps the password splited at
    session (db) and client browser cookies. This method uses this two values to recompose the user password
    so we can provide it to remote sessions. (this way, the password is never completely stored at any side)
    """
    if hasattr(request, '_cryptedpass') and hasattr(request, '_scrambler'):
        return CryptoManager.manager().symmetric_decrypt(
            getattr(request, '_cryptedpass'),
            getattr(request, '_scrambler'),
        )
    passkey = base64.b64decode(request.session.get(consts.auth.SESSION_PASS_KEY, ''))
    return CryptoManager().symmetric_decrypt(passkey, uds_cookie(request))  # recover as original unicode string


def weblogout(
    request: 'types.requests.ExtendedHttpRequest',
    exit_url: typing.Optional[str] = None,
) -> HttpResponse:
    """
    Helper function to clear user related data from session. If this method is not used, the session we be cleaned anyway
    by django in regular basis.
    """
    tag = request.session.pop('tag', None)
    if tag and config.GlobalConfig.REDIRECT_TO_TAG_ON_LOGOUT.as_bool(False):
        exit_page = reverse(types.auth.AuthenticationInternalUrl.LOGIN_LABEL, kwargs={'tag': tag})
    else:
        # remove, if exists, tag from session
        exit_page = reverse(types.auth.AuthenticationInternalUrl.LOGIN)

    response = HttpResponseRedirect(exit_url or exit_page)
    try:
        if request.user:
            authenticator = request.user.manager.get_instance()
            username = request.user.name
            logout = authenticator.logout(request, username)
            if logout and logout.success == types.auth.AuthenticationState.REDIRECT:
                exit_url = logout.url or exit_url
            if request.user.id != consts.auth.ROOT_ID:
                # Log the event if not root user
                events.add_event(
                    request.user.manager,
                    events.types.stats.EventType.LOGOUT,
                    username=request.user.name,
                    srcip=request.ip,
                )
            authenticator.hook_web_logout(username, request, response)
    finally:
        # Try to delete session
        request.session.flush()
        request.authorized = False

    return response


def log_login(
    request: 'types.requests.ExtendedHttpRequest',
    authenticator: models.Authenticator,
    username: str,
    log_string: str = '',
    as_error: bool = False,
) -> None:
    """
    Logs authentication
    """
    if log_string == '':
        log_string = 'Logged in'

    log_level = types.log.LogLevel.ERROR if as_error else types.log.LogLevel.INFO

    auth_logger.info(
        '|'.join(
            [
                authenticator.name,
                username,
                request.ip,
                request.os.os.name,
                log_string,
                request.META.get('HTTP_USER_AGENT', 'Undefined'),
            ]
        )
    )
    log.log(
        authenticator,
        log_level,
        f'user {username} has {log_string} from {request.ip} where os is {request.os.os.name}',
        types.log.LogSource.WEB,
    )

    try:
        # Root user is not on any authenticator, so we cannot attach log to an db user
        user = authenticator.users.get(name=username)
        log.log(
            user,
            log_level,
            f'{log_string} from {request.ip} where OS is {request.os.os.name}',
            types.log.LogSource.WEB,
        )
    except Exception:  # nosec: root user is not on any authenticator, will fail with an exception we can ingore
        logger.info('Root %s from %s where OS is %s', log_string, request.ip, request.os.os.name)


def log_logout(request: 'types.requests.ExtendedHttpRequest') -> None:
    if request.user:
        if request.user.manager.id:
            log.log(
                request.user.manager,
                types.log.LogLevel.INFO,
                f'user {request.user.name} has logged out from {request.ip}',
                types.log.LogSource.WEB,
            )
            log.log(
                request.user,
                types.log.LogLevel.INFO,
                f'has logged out from {request.ip}',
                types.log.LogSource.WEB,
            )
        else:
            logger.info('Root has logged out from %s', request.ip)<|MERGE_RESOLUTION|>--- conflicted
+++ resolved
@@ -1,6 +1,6 @@
 # -*- coding: utf-8 -*-
 #
-# Copyright (c) 2012-2021 Virtual Cable S.L.U.
+# Copyright (c) 2012-2025 Virtual Cable S.L.U.
 # All rights reserved.
 #
 # Redistribution and use in source and binary forms, with or without modification,
@@ -124,11 +124,7 @@
 
 # Decorator to make easier protect pages that needs to be logged in
 def weblogin_required(
-<<<<<<< HEAD
     role: typing.Optional[consts.UserRole] = None,
-=======
-    admin: typing.Union[bool, typing.Literal['admin']] = False,
->>>>>>> 43406e10
 ) -> collections.abc.Callable[
     [collections.abc.Callable[..., HttpResponse]], collections.abc.Callable[..., HttpResponse]
 ]:
@@ -147,7 +143,7 @@
     """
 
     def decorator(
-        view_func: collections.abc.Callable[..., HttpResponse],
+        view_func: collections.abc.Callable[..., HttpResponse]
     ) -> collections.abc.Callable[..., HttpResponse]:
         @wraps(view_func)
         def _wrapped_view(
@@ -182,7 +178,7 @@
 
 # Decorator to protect pages that needs to be accessed from "trusted sites"
 def needs_trusted_source(
-    view_func: collections.abc.Callable[..., HttpResponse],
+    view_func: collections.abc.Callable[..., HttpResponse]
 ) -> collections.abc.Callable[..., HttpResponse]:
     """
     Decorator to set protection to access page
