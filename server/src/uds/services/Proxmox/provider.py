#
# Copyright (c) 2012-2019 Virtual Cable S.L.
# All rights reserved.
#
# Redistribution and use in source and binary forms, with or without modification,
# are permitted provided that the following conditions are met:
#
#    * Redistributions of source code must retain the above copyright notice,
#      this list of conditions and the following disclaimer.
#    * Redistributions in binary form must reproduce the above copyright notice,
#      this list of conditions and the following disclaimer in the documentation
#      and/or other materials provided with the distribution.
#    * Neither the name of Virtual Cable S.L. nor the names of its contributors
#      may be used to endorse or promote products derived from this software
#      without specific prior written permission.
#
# THIS SOFTWARE IS PROVIDED BY THE COPYRIGHT HOLDERS AND CONTRIBUTORS "AS IS"
# AND ANY EXPRESS OR IMPLIED WARRANTIES, INCLUDING, BUT NOT LIMITED TO, THE
# IMPLIED WARRANTIES OF MERCHANTABILITY AND FITNESS FOR A PARTICULAR PURPOSE ARE
# DISCLAIMED. IN NO EVENT SHALL THE COPYRIGHT HOLDER OR CONTRIBUTORS BE LIABLE
# FOR ANY DIRECT, INDIRECT, INCIDENTAL, SPECIAL, EXEMPLARY, OR CONSEQUENTIAL
# DAMAGES (INCLUDING, BUT NOT LIMITED TO, PROCUREMENT OF SUBSTITUTE GOODS OR
# SERVICES; LOSS OF USE, DATA, OR PROFITS; OR BUSINESS INTERRUPTION) HOWEVER
# CAUSED AND ON ANY THEORY OF LIABILITY, WHETHER IN CONTRACT, STRICT LIABILITY,
# OR TORT (INCLUDING NEGLIGENCE OR OTHERWISE) ARISING IN ANY WAY OUT OF THE USE
# OF THIS SOFTWARE, EVEN IF ADVISED OF THE POSSIBILITY OF SUCH DAMAGE.
"""
.. moduleauthor:: Adolfo Gómez, dkmaster at dkmon dot com
"""
import logging
import typing

from django.utils.translation import gettext_noop as _

from uds.core import services
from uds.core.ui import gui
from uds.core.util import validators
from uds.core.util.unique_id_generator import UniqueIDGenerator
<<<<<<< HEAD
from uds.core.util.cache import Cache
from uds.core.util.decorators import allowCache
=======
from uds.core.util.unique_mac_generator import UniqueMacGenerator
>>>>>>> 8b3ad295

from .service import ProxmoxLinkedService

from . import client

# Not imported at runtime, just for type checking
if typing.TYPE_CHECKING:
    from uds.core import Module
    from uds.core.environment import Environment

logger = logging.getLogger(__name__)

CACHE_TIME_FOR_SERVER = 1800
MAX_VM_ID = 999999999


class ProxmoxProvider(
    services.ServiceProvider
):  # pylint: disable=too-many-public-methods
    offers = [ProxmoxLinkedService]
    typeName = _('Proxmox Platform Provider')
    typeType = 'ProxmoxPlatform'
    typeDescription = _('Proxmox platform service provider')
    iconFile = 'provider.png'

    host = gui.TextField(
        length=64,
        label=_('Host'),
        order=1,
        tooltip=_('Proxmox Server IP or Hostname'),
        required=True,
    )
    port = gui.NumericField(
        lengh=5,
        label=_('Port'),
        order=2,
        tooltip=_('Proxmox API port (default is 8006)'),
        required=True,
        defvalue='8006',
    )

    username = gui.TextField(
        length=32,
        label=_('Username'),
        order=3,
        tooltip=_(
            'User with valid privileges on Proxmox, (use "user@authenticator" form)'
        ),
        required=True,
        defvalue='root@pam',
    )
    password = gui.PasswordField(
        lenth=32,
        label=_('Password'),
        order=4,
        tooltip=_('Password of the user of Proxmox'),
        required=True,
    )

    maxPreparingServices = gui.NumericField(
        length=3,
        label=_('Creation concurrency'),
        defvalue='10',
        minValue=1,
        maxValue=65536,
        order=50,
        tooltip=_('Maximum number of concurrently creating VMs'),
        required=True,
        tab=gui.Tab.ADVANCED,
    )
    maxRemovingServices = gui.NumericField(
        length=3,
        label=_('Removal concurrency'),
        defvalue='5',
        minValue=1,
        maxValue=65536,
        order=51,
        tooltip=_('Maximum number of concurrently removing VMs'),
        required=True,
        tab=gui.Tab.ADVANCED,
    )

    timeout = gui.NumericField(
        length=3,
        label=_('Timeout'),
        defvalue='20',
        order=90,
        tooltip=_('Timeout in seconds of connection to Proxmox'),
        required=True,
        tab=gui.Tab.ADVANCED,
    )

    startVmId = gui.NumericField(
        length=3,
        label=_('Starting VmId'),
        defvalue='10000',
        minValue=10000,
        maxValue=100000,
        order=91,
        tooltip=_('Starting machine id on proxmox'),
        required=True,
        rdonly=True,
        tab=gui.Tab.ADVANCED,
    )

    macsRange = gui.TextField(
        length=36,
        label=_('Macs range'),
        defvalue='52:54:00:00:00:00-52:54:00:FF:FF:FF',
        order=91,
        rdonly=False,
        tooltip=_(
            'Range of valid macs for created machines. Any value accepted by Proxmox is valid here.'
        ),
        required=True,
        tab=gui.ADVANCED_TAB,
    )


    # Own variables
    _api: typing.Optional[client.ProxmoxClient] = None
    _vmid_generator: UniqueIDGenerator
    _macs_generator: UniqueMacGenerator

    def __getApi(self) -> client.ProxmoxClient:
        """
        Returns the connection API object
        """
        if self._api is None:
            self._api = client.ProxmoxClient(
                self.host.value,
                self.port.num(),
                self.username.value,
                self.password.value,
                self.timeout.num(),
                False,
                self.cache,
            )

        return self._api

    # There is more fields type, but not here the best place to cover it
    def initialize(self, values: 'Module.ValuesType') -> None:
        """
        We will use the "autosave" feature for form fields
        """

        # Just reset _api connection variable
        self._api = None

        if values is not None:
            self.timeout.value = validators.validateTimeout(self.timeout.value)
            logger.debug(self.host.value)

        # All proxmox use same UniqueId generator
        self._vmid_generator = UniqueIDGenerator('vmid', 'proxmox', 'proxmox')

    def testConnection(self) -> bool:
        """
        Test that conection to Proxmox server is fine

        Returns

            True if all went fine, false if id didn't
        """

        return self.__getApi().test()

    def listMachines(self) -> typing.List[client.types.VMInfo]:
        return self.__getApi().listVms()

    def getMachineInfo(
        self, vmId: int, poolId: typing.Optional[str] = None
    ) -> client.types.VMInfo:
        return self.__getApi().getVMPoolInfo(vmId, poolId, force=True)

    def getMachineConfiguration(self, vmId: int) -> client.types.VMConfiguration:
        return self.__getApi().getVmConfiguration(vmId, force=True)

    def getStorageInfo(self, storageId: str, node: str) -> client.types.StorageInfo:
        return self.__getApi().getStorage(storageId, node)

    def listStorages(
        self, node: typing.Optional[str]
    ) -> typing.List[client.types.StorageInfo]:
        return self.__getApi().listStorages(node=node, content='images')

    def listPools(self) -> typing.List[client.types.PoolInfo]:
        return self.__getApi().listPools()

    def makeTemplate(self, vmId: int) -> None:
        return self.__getApi().convertToTemplate(vmId)

    def cloneMachine(
        self,
        vmId: int,
        name: str,
        description: typing.Optional[str],
        linkedClone: bool,
        toNode: typing.Optional[str] = None,
        toStorage: typing.Optional[str] = None,
        toPool: typing.Optional[str] = None,
    ) -> client.types.VmCreationResult:
        return self.__getApi().cloneVm(
            vmId,
            self.getNewVmId(),
            name,
            description,
            linkedClone,
            toNode,
            toStorage,
            toPool,
        )

    def startMachine(self, vmId: int) -> client.types.UPID:
        return self.__getApi().startVm(vmId)

    def stopMachine(self, vmId: int) -> client.types.UPID:
        return self.__getApi().stopVm(vmId)

    def resetMachine(self, vmId: int) -> client.types.UPID:
        return self.__getApi().resetVm(vmId)

    def suspendMachine(self, vmId: int) -> client.types.UPID:
        return self.__getApi().suspendVm(vmId)

    def shutdownMachine(self, vmId: int) -> client.types.UPID:
        return self.__getApi().shutdownVm(vmId)

    def removeMachine(self, vmId: int) -> client.types.UPID:
        return self.__getApi().deleteVm(vmId)

    def getTaskInfo(self, node: str, upid: str) -> client.types.TaskStatus:
        return self.__getApi().getTask(node, upid)

    def enableHA(
        self, vmId: int, started: bool = False, group: typing.Optional[str] = None
    ) -> None:
        self.__getApi().enableVmHA(vmId, started, group)

    def setVmMac(
        self, vmId: int, macAddress: str
    ) -> None:
        self.__getApi().setVmMac(vmId, macAddress)

    def disableHA(self, vmId: int) -> None:
        self.__getApi().disableVmHA(vmId)

    def setProtection(
        self, vmId: int, node: typing.Optional[str] = None, protection: bool = False
    ) -> None:
        self.__getApi().setProtection(vmId, node, protection)

    def listHaGroups(self) -> typing.List[str]:
        return self.__getApi().listHAGroups()

    def getConsoleConnection(
        self, machineId: str
    ) -> typing.Optional[typing.MutableMapping[str, typing.Any]]:
        # TODO: maybe proxmox also supports "spice"? for future release...
        return None

    def getNewVmId(self) -> int:
        while True:  # look for an unused VmId
            vmId = self._vmid_generator.get(self.startVmId.num(), MAX_VM_ID)
            if self.__getApi().isVMIdAvailable(vmId):
                return vmId
            # All assigned VMId will be left as unusable on UDS until released by time (3 months)

<<<<<<< HEAD
    @allowCache('reachable', Cache.SHORT_VALIDITY)
    def isAvailable(self) -> bool:
        return self.__getApi().test()
=======
    def getMacRange(self) -> str:
        return self.macsRange.value
>>>>>>> 8b3ad295

    @staticmethod
    def test(env: 'Environment', data: 'Module.ValuesType') -> typing.List[typing.Any]:
        """
        Test Proxmox Connectivity

        Args:
            env: environment passed for testing (temporal environment passed)

            data: data passed for testing (data obtained from the form
            definition)

        Returns:
            Array of two elements, first is True of False, depending on test
            (True is all right, false is error),
            second is an String with error, preferably internacionalizated..

        """
        # try:
        #    # We instantiate the provider, but this may fail...
        #    instance = Provider(env, data)
        #    logger.debug('Methuselah has {0} years and is {1} :-)'
        #                 .format(instance.methAge.value, instance.methAlive.value))
        # except ServiceProvider.ValidationException as e:
        #    # If we say that meth is alive, instantiation will
        #    return [False, str(e)]
        # except Exception as e:
        #    logger.exception("Exception caugth!!!")
        #    return [False, str(e)]
        # return [True, _('Nothing tested, but all went fine..')]
        prox = ProxmoxProvider(env, data)
        if prox.testConnection() is True:
            return [True, 'Test successfully passed']

        return [False, _("Connection failed. Check connection params")]<|MERGE_RESOLUTION|>--- conflicted
+++ resolved
@@ -36,12 +36,8 @@
 from uds.core.ui import gui
 from uds.core.util import validators
 from uds.core.util.unique_id_generator import UniqueIDGenerator
-<<<<<<< HEAD
 from uds.core.util.cache import Cache
 from uds.core.util.decorators import allowCache
-=======
-from uds.core.util.unique_mac_generator import UniqueMacGenerator
->>>>>>> 8b3ad295
 
 from .service import ProxmoxLinkedService
 
@@ -311,14 +307,9 @@
                 return vmId
             # All assigned VMId will be left as unusable on UDS until released by time (3 months)
 
-<<<<<<< HEAD
     @allowCache('reachable', Cache.SHORT_VALIDITY)
     def isAvailable(self) -> bool:
         return self.__getApi().test()
-=======
-    def getMacRange(self) -> str:
-        return self.macsRange.value
->>>>>>> 8b3ad295
 
     @staticmethod
     def test(env: 'Environment', data: 'Module.ValuesType') -> typing.List[typing.Any]:
