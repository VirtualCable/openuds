# -*- coding: utf-8 -*-

#
# Copyright (c) 2012 Virtual Cable S.L.
# All rights reserved.
#

"""
@author: Adolfo Gómez, dkmaster at dkmon dot com
"""

from django.utils.translation import ugettext as _
import logging
from uds.core.ui import gui

logger = logging.getLogger(__name__)


def getResources(parameters):
    """
    This helper is designed as a callback for Project Selector
<<<<<<< HEAD
    """
    from .Provider import Provider
=======
    '''
    if parameters['legacy'] == 'true':
        from .ProviderLegacy import ProviderLegacy as Provider
    else:
        from .Provider import Provider
>>>>>>> 300f2f33
    from uds.core.Environment import Environment
    logger.debug('Parameters received by getResources Helper: {0}'.format(parameters))
    env = Environment(parameters['ev'])
    provider = Provider(env)
    provider.unserialize(parameters['ov'])

    api = provider.api(parameters['project'], parameters['region'])

    zones = [gui.choiceItem(z, z) for z in api.listAvailabilityZones()]
    networks = [gui.choiceItem(z['id'], z['name']) for z in api.listNetworks()]
    flavors = [gui.choiceItem(z['id'], z['name']) for z in api.listFlavors()]
    securityGroups = [gui.choiceItem(z['id'], z['name']) for z in api.listSecurityGroups()]
    volumeTypes = [gui.choiceItem('-', _('None'))] + [gui.choiceItem(t['id'], t['name']) for t in api.listVolumeTypes()]

    data = [
        {'name': 'availabilityZone', 'values': zones},
        {'name': 'network', 'values': networks},
        {'name': 'flavor', 'values': flavors},
        {'name': 'securityGroups', 'values': securityGroups},
        {'name': 'volumeType', 'values': volumeTypes},
    ]
    logger.debug('Return data: {}'.format(data))
    return data


def getVolumes(parameters):
    """
    This helper is designed as a callback for Zone Selector
<<<<<<< HEAD
    """
    from .Provider import Provider
=======
    '''
    if parameters['legacy'] == 'true':
        from .ProviderLegacy import ProviderLegacy as Provider
    else:
        from .Provider import Provider
>>>>>>> 300f2f33
    from uds.core.Environment import Environment
    logger.debug('Parameters received by getVolumes Helper: {0}'.format(parameters))
    env = Environment(parameters['ev'])
    provider = Provider(env)
    provider.unserialize(parameters['ov'])

    api = provider.api(parameters['project'], parameters['region'])

    volumes = [gui.choiceItem(v['id'], v['name']) for v in api.listVolumes() if
               v['name'] != '' and v['availability_zone'] == parameters['availabilityZone']]

    data = [
        {'name': 'volume', 'values': volumes},
    ]
    logger.debug('Return data: {}'.format(data))
    return data<|MERGE_RESOLUTION|>--- conflicted
+++ resolved
@@ -5,9 +5,9 @@
 # All rights reserved.
 #
 
-"""
+'''
 @author: Adolfo Gómez, dkmaster at dkmon dot com
-"""
+'''
 
 from django.utils.translation import ugettext as _
 import logging
@@ -15,20 +15,14 @@
 
 logger = logging.getLogger(__name__)
 
-
 def getResources(parameters):
-    """
+    '''
     This helper is designed as a callback for Project Selector
-<<<<<<< HEAD
-    """
-    from .Provider import Provider
-=======
     '''
     if parameters['legacy'] == 'true':
         from .ProviderLegacy import ProviderLegacy as Provider
     else:
         from .Provider import Provider
->>>>>>> 300f2f33
     from uds.core.Environment import Environment
     logger.debug('Parameters received by getResources Helper: {0}'.format(parameters))
     env = Environment(parameters['ev'])
@@ -44,29 +38,23 @@
     volumeTypes = [gui.choiceItem('-', _('None'))] + [gui.choiceItem(t['id'], t['name']) for t in api.listVolumeTypes()]
 
     data = [
-        {'name': 'availabilityZone', 'values': zones},
-        {'name': 'network', 'values': networks},
-        {'name': 'flavor', 'values': flavors},
-        {'name': 'securityGroups', 'values': securityGroups},
-        {'name': 'volumeType', 'values': volumeTypes},
+        {'name': 'availabilityZone', 'values': zones },
+        {'name': 'network', 'values': networks },
+        {'name': 'flavor', 'values': flavors },
+        {'name': 'securityGroups', 'values': securityGroups },
+        {'name': 'volumeType', 'values': volumeTypes },
     ]
     logger.debug('Return data: {}'.format(data))
     return data
 
-
 def getVolumes(parameters):
-    """
+    '''
     This helper is designed as a callback for Zone Selector
-<<<<<<< HEAD
-    """
-    from .Provider import Provider
-=======
     '''
     if parameters['legacy'] == 'true':
         from .ProviderLegacy import ProviderLegacy as Provider
     else:
         from .Provider import Provider
->>>>>>> 300f2f33
     from uds.core.Environment import Environment
     logger.debug('Parameters received by getVolumes Helper: {0}'.format(parameters))
     env = Environment(parameters['ev'])
@@ -75,11 +63,10 @@
 
     api = provider.api(parameters['project'], parameters['region'])
 
-    volumes = [gui.choiceItem(v['id'], v['name']) for v in api.listVolumes() if
-               v['name'] != '' and v['availability_zone'] == parameters['availabilityZone']]
+    volumes = [gui.choiceItem(v['id'], v['name']) for v in api.listVolumes() if v['name'] != '' and v['availability_zone'] == parameters['availabilityZone']]
 
     data = [
-        {'name': 'volume', 'values': volumes},
+        {'name': 'volume', 'values': volumes },
     ]
     logger.debug('Return data: {}'.format(data))
     return data