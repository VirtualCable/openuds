#
# Copyright (c) 2025 Virtual Cable S.L.U.
# All rights reserved.
#
# Redistribution and use in source and binary forms, with or without modification,
# are permitted provided that the following conditions are met:
#
#    * Redistributions of source code must retain the above copyright notice,
#      this list of conditions and the following disclaimer.
#    * Redistributions in binary form must reproduce the above copyright notice,
#      this list of conditions and the following disclaimer in the documentation
#      and/or other materials provided with the distribution.
#    * Neither the name of Virtual Cable S.L.U. nor the names of its contributors
#      may be used to endorse or promote products derived from this software
#      without specific prior written permission.
#
# THIS SOFTWARE IS PROVIDED BY THE COPYRIGHT HOLDERS AND CONTRIBUTORS "AS IS"
# AND ANY EXPRESS OR IMPLIED WARRANTIES, INCLUDING, BUT NOT LIMITED TO, THE
# IMPLIED WARRANTIES OF MERCHANTABILITY AND FITNESS FOR A PARTICULAR PURPOSE ARE
# DISCLAIMED. IN NO EVENT SHALL THE COPYRIGHT HOLDER OR CONTRIBUTORS BE LIABLE
# FOR ANY DIRECT, INDIRECT, INCIDENTAL, SPECIAL, EXEMPLARY, OR CONSEQUENTIAL
# DAMAGES (INCLUDING, BUT NOT LIMITED TO, PROCUREMENT OF SUBSTITUTE GOODS OR
# SERVICES; LOSS OF USE, DATA, OR PROFITS; OR BUSINESS INTERRUPTION) HOWEVER
# CAUSED AND ON ANY THEORY OF LIABILITY, WHETHER IN CONTRACT, STRICT LIABILITY,
# OR TORT (INCLUDING NEGLIGENCE OR OTHERWISE) ARISING IN ANY WAY OUT OF THE USE
# OF THIS SOFTWARE, EVEN IF ADVISED OF THE POSSIBILITY OF SUCH DAMAGE.
"""
Author: Adolfo Gómez, dkmaster at dkmon dot com
"""
import collections.abc
import typing
import datetime
import urllib.parse
import logging
import requests
import time

from uds.core.util import security
from uds.core.util.cache import Cache
from uds.core.util.decorators import cached

from . import types, consts, exceptions

logger = logging.getLogger(__name__)

class OpenshiftClient:
    cluster_url: str
    api_url: str
    username: str
    password: str
    namespace: str
    _verify_ssl: bool
    _timeout: int
    _token_expiry: datetime.datetime

    _session: typing.Optional[requests.Session] = None

    cache: typing.Optional['Cache']

    def __init__(
        self,
        cluster_url: str,
        api_url: str,
        username: str,
        password: str,
        namespace: str = 'default',
        timeout: int = 5,
        verify_ssl: bool = False,
        cache: typing.Optional['Cache'] = None,
    ) -> None:
        self.cluster_url = cluster_url
        self.api_url = api_url
        self.username: str = username
        self.password: str = password
        self.namespace: str = namespace

        self._verify_ssl: bool = verify_ssl
        self._timeout: int = timeout

        self.cache = cache

        self._access_token = ''
        self._token_expiry = datetime.datetime.min

    @property
    def session(self) -> requests.Session:
        return self.connect()

    def get_token(self) -> str | None:
        try:
            url = (
                f"{self.cluster_url}/oauth/authorize?client_id=openshift-challenging-client&response_type=token"
            )
            r = requests.get(
                url, auth=(self.username, self.password), timeout=15, allow_redirects=True, verify=False
            )
            if "access_token=" not in r.url:
                raise Exception("access_token not found in response URL")
            token = r.url.split("access_token=")[1].split("&")[0]
            return token
        except Exception as ex:
            logging.error(f"Could not obtain token: {ex}")
            raise

    def connect(self, force: bool = False) -> requests.Session:
        # For testing, always use the fixed token
        session = self._session = security.secure_requests_session(verify=self._verify_ssl)
        session.headers.update(
            {
                'Accept': 'application/json',
                'Content-Type': 'application/json',
                'Authorization': f'Bearer {self.get_token()}',
            }
        )
        return session

    def connect(self, force: bool = False) -> requests.Session:
        # For testing, always use the fixed token
        session = self._session = security.secure_requests_session(verify=self._verify_ssl)
        session.headers.update(
            {
                'Accept': 'application/json',
                'Content-Type': 'application/json',
                'Authorization': f'Bearer {self.get_token()}',
            }
        )
        return session

    def get_api_url(self, path: str, *parameters: tuple[str, str]) -> str:
        url = self.api_url + path
        if parameters:
            url += '?' + urllib.parse.urlencode(
                parameters, doseq=True, safe='[]', quote_via=urllib.parse.quote_plus
            )
        return url

    def do_request(
        self,
        method: typing.Literal['GET', 'POST', 'PUT', 'DELETE'],
        path: str,
        *parameters: tuple[str, str],
        data: typing.Any = None,
        check_for_success: bool = False,
    ) -> typing.Any:
        logger.debug(
            'Requesting %s %s with parameters %s and data %s',
            method.upper(),
            path,
            parameters,
            data,
        )
        try:
            match method:
                case 'GET':
                    response = self.session.get(
                        self.get_api_url(path, *parameters),
                        timeout=self._timeout,
                    )
                case 'POST':
                    response = self.session.post(
                        self.get_api_url(path, *parameters),
                        json=data,
                        timeout=self._timeout,
                    )
                case 'PUT':
                    response = self.session.put(
                        self.get_api_url(path, *parameters),
                        json=data,
                        timeout=self._timeout,
                    )
                case 'DELETE':
                    response = self.session.delete(
                        self.get_api_url(path, *parameters),
                        timeout=self._timeout,
                    )
                case _:
                    raise ValueError(f'Unsupported HTTP method: {method}')
        except requests.ConnectionError as e:
            raise exceptions.OpenshiftConnectionError(str(e))
        except requests.RequestException as e:
            raise exceptions.OpenshiftError(f'Error during request: {str(e)}')
        logger.debug('Request result to %s: %s -- %s', path, response.status_code, response.content[:64])

        if not response.ok:
            if response.status_code == 401:
                # Unauthorized, try to refresh the token
                logger.debug('Unauthorized request, refreshing token')
                self._session = None
                raise exceptions.OpenshiftAuthError(
                    'Unauthorized request, please check your credentials or token expiry'
                )
            elif response.status_code == 403:
                # Forbidden, user does not have permissions
                logger.debug('Forbidden request, check your permissions')
                raise exceptions.OpenshiftPermissionError('Forbidden request, please check your permissions')
            elif response.status_code == 404:
                # Not found, resource does not exist
                logger.debug('Resource not found: %s', path)
                raise exceptions.OpenshiftNotFoundError(f'Resource not found: {path}')

            error_message = f'Error on request {method.upper()} {path}: {response.status_code} - {response.content.decode("utf8")[:128]}'
            logger.debug(error_message)
            raise exceptions.OpenshiftError(error_message)

        try:
            data = response.json()
        except Exception as e:
            error_message = f'Error parsing JSON response from {method.upper()} {path}: {str(e)}'
            logger.debug(error_message)
            raise exceptions.OpenshiftError(error_message)

        if check_for_success and not data.get('success', False):
            error_message = f'Error on request {method.upper()} {path}: {data.get("error", "Unknown error")}'
            logger.debug(error_message)
            raise exceptions.OpenshiftError(error_message)

        return data

    def do_paginated_request(
        self,
        method: typing.Literal['GET', 'POST', 'PUT', 'DELETE'],
        path: str,
        key: str,
        *parameters: tuple[str, str],
        data: typing.Any = None,
    ) -> collections.abc.Iterator[typing.Any]:
        """
        Make a paginated request to the Openshift API.
        Args:
            method (str): HTTP method to use (GET, POST, PUT, DELETE)
            path (str): API endpoint path
            *parameters: Additional parameters to include in the request
            data (Any): Data to send with the request (for POST/PUT)
        Yields:
            typing.Any: The JSON response from each page of the request

        Note:
            The responses has also the "meta" key, which contains pagination information:
            offset: int64
            max: int64
            size: int64
            total: int64

            This information is used to determine if there are more pages to fetch.
            If not present, we try our best by counting the number of items returned
            and comparing it with the items requested per page (consts.MAX_ITEMS_PER_REQUEST).
        """
        offset = 0
        while True:
            params: list[tuple[str, str]] = [i for i in parameters] + [
                ('max', str(consts.MAX_ITEMS_PER_REQUEST)),
                ('offset', str(offset)),
            ]
            response = self.do_request(method, path, *params, data=data)
            data = response.get(key, [])
            yield from data

            # Checke meta information to see if we have more pages
            meta = response.get('meta', {})
            if not meta:  # Do our best to avoid errors if meta is not present
                # Check if we have more pages
                if len(data) < consts.MAX_ITEMS_PER_REQUEST:
                    break
            elif meta.get('offset', 0) + meta.get('size', 0) >= meta.get('total', 0):
                # No more pages, as offset is greater than or equal to total
                break

            offset += consts.MAX_ITEMS_PER_REQUEST

    # * --- OpenShift resource Methods ---*

    def get_vm_info_by_name(self, vm_name: str) -> types.VM | None:
        """
        Get VM information by name.
        Returns the VM object if found, else None.
        """
        path = f"/apis/kubevirt.io/v1/namespaces/{self.namespace}/virtualmachines/{vm_name}"
        try:
            response = self.do_request('GET', path)
            return types.VM.from_dict(response)  # Convertir a VMDefinition aquí
        except exceptions.OpenshiftNotFoundError:
            return None
        except Exception as e:
            logger.info(f"Error getting VM {vm_name}: {e}")
            return None

    def get_vm_instance_info_by_name(self, vm_name: str) -> types.VMInstance | None:
        """
        Get VM instance information by name.
        Returns the VMInstance object if found, else None.
        """
        path = f"/apis/kubevirt.io/v1/namespaces/{self.namespace}/virtualmachineinstances/{vm_name}"
        try:
            response = self.do_request('GET', path)
            return types.VMInstance.from_dict(response)  # Convertir a VMInstanceInfo aquí
        except exceptions.OpenshiftNotFoundError:
            return None
        except Exception as e:
            logger.info(f"Error getting VM Instance {vm_name}: {e}")
            return None

    def monitor_vm_clone(
        self, api_url: str, namespace: str, clone_name: str, polling_interval: int = 5
    ) -> None:
        """
        Monitor the clone process of a virtual machine.
        """
        path = f"/apis/clone.kubevirt.io/v1alpha1/namespaces/{namespace}/virtualmachineclones/{clone_name}"
        logging.info("Monitoring clone process for '%s'...", clone_name)
        while True:
            try:
                response = self.do_request('GET', path)
                status = response.get('status', {})
                phase = status.get('phase', 'Unknown')
                logging.info("Phase: %s", phase)
                for condition in status.get('conditions', []):
                    ctype = condition.get('type', '')
                    cstatus = condition.get('status', '')
                    cmsg = condition.get('message', '')
                    logging.info("  %s: %s - %s", ctype, cstatus, cmsg)
                if phase == 'Succeeded':
                    logging.info("Clone '%s' completed successfully!", clone_name)
<<<<<<< HEAD
                    break
                elif phase == 'Failed':
                    logging.error("Clone '%s' failed!", clone_name)
                    break
=======
                    break
                elif phase == 'Failed':
                    logging.error("Clone '%s' failed!", clone_name)
                    break
>>>>>>> 5c3d7281
            except exceptions.OpenshiftNotFoundError:
                logging.warning("Clone resource '%s' not found. May have been cleaned up.", clone_name)
                break
            except Exception as e:
                logging.error("Monitoring exception: %s", e)
            logging.info("Waiting %d seconds before next check...", polling_interval)
            time.sleep(polling_interval)

    def get_vm_pvc_or_dv_name(self, api_url: str, namespace: str, vm_name: str) -> tuple[str, str]:
        """
        Returns the name of the PVC or DataVolume used by the VM.
        """
        path = f"/apis/kubevirt.io/v1/namespaces/{namespace}/virtualmachines/{vm_name}"
        response = self.do_request('GET', path)
        volumes = response.get("spec", {}).get("template", {}).get("spec", {}).get("volumes", [])
        for vol in volumes:
            pvc = vol.get("persistentVolumeClaim")
            if pvc:
                return pvc.get("claimName"), "pvc"
            dv = vol.get("dataVolume")
            if dv:
                return dv.get("name"), "dv"
        raise Exception(f"No PVC or DataVolume found in VM {vm_name}")

    def get_datavolume_phase(self, datavolume_name: str) -> str:
        """
        Get the phase of a DataVolume.
        Returns the phase as a string.
        """
        path = f"/apis/cdi.kubevirt.io/v1beta1/namespaces/{self.namespace}/datavolumes/{datavolume_name}"
        try:
            response = self.do_request('GET', path)
            return response.get('status', {}).get('phase', '')
        except Exception:
            pass
        return ''

    def get_datavolume_size(self, api_url: str, namespace: str, dv_name: str) -> str:
        """
        Get the size of a DataVolume.
        Returns the size as a string.
        """
        path = f"/apis/cdi.kubevirt.io/v1beta1/namespaces/{namespace}/datavolumes/{dv_name}"
        response = self.do_request('GET', path)
        size = response.get("status", {}).get("amount", None)
        if size:
            return size
        return (
            response.get("spec", {}).get("pvc", {}).get("resources", {}).get("requests", {}).get("storage") or ""
        )
        raise Exception(f"Could not get the size of DataVolume {dv_name}")

    def get_pvc_size(self, api_url: str, namespace: str, pvc_name: str) -> str:
        """
        Get the size of a PVC.
        Returns the size as a string.
        """
        path = f"/api/v1/namespaces/{namespace}/persistentvolumeclaims/{pvc_name}"
        response = self.do_request('GET', path)
        capacity = response.get("status", {}).get("capacity", {}).get("storage")
        if capacity:
            return capacity
        raise Exception(f"Could not get the size of PVC {pvc_name}")

    def clone_pvc_with_datavolume(
        self,
        api_url: str,
        namespace: str,
        source_pvc_name: str,
        cloned_pvc_name: str,
        storage_class: str,
        storage_size: str,
    ) -> bool:
        """
        Clone a PVC using a DataVolume.
        Returns True if the DataVolume was created successfully, else False.
        """
        path = f"/apis/cdi.kubevirt.io/v1beta1/namespaces/{namespace}/datavolumes"
        body: dict[str, typing.Any] = {
            "apiVersion": "cdi.kubevirt.io/v1beta1",
            "kind": "DataVolume",
            "metadata": {"name": cloned_pvc_name, "namespace": namespace},
            "spec": {
                "source": {"pvc": {"name": source_pvc_name, "namespace": namespace}},
                "pvc": {
                    "accessModes": ["ReadWriteOnce"],
                    "resources": {"requests": {"storage": storage_size}},
                    "storageClassName": storage_class,
                },
            },
        }
        try:
            self.do_request('POST', path, data=body)
            logging.info(f"DataVolume '{cloned_pvc_name}' created successfully")
            return True
        except Exception as e:
            logging.error(f"Failed to create DataVolume: {e}")
            return False

    def create_vm_from_pvc(
        self,
        api_url: str,
        namespace: str,
        source_vm_name: str,
        new_vm_name: str,
        new_dv_name: str,
        source_pvc_name: str,
    ) -> bool:
        """
        Create a new VM from a cloned PVC using DataVolumeTemplates.
        Returns True if the VM was created successfully, else False.
        """
        path = f"/apis/kubevirt.io/v1/namespaces/{namespace}/virtualmachines/{source_vm_name}"
        try:
            vm_obj = self.do_request('GET', path)
        except Exception as e:
            logging.error(f"Could not get source VM: {e}")
            return False

        vm_obj['metadata']['name'] = new_vm_name

        for k in ['resourceVersion', 'uid', 'selfLink']:
            vm_obj['metadata'].pop(k, None)
        vm_obj.pop('status', None)

        vm_obj['spec'].pop('running', None)
        vm_obj['spec']['runStrategy'] = 'Always'

        for vol in vm_obj['spec']['template']['spec']['volumes']:
            if 'dataVolume' in vol:
                vol['dataVolume']['name'] = new_dv_name
            elif 'persistentVolumeClaim' in vol:
                vol['persistentVolumeClaim']['claimName'] = new_dv_name

        # Use the source PVC size for the new DataVolumeTemplate
        pvc_size = self.get_pvc_size(api_url, namespace, source_pvc_name)
        vm_obj['spec']['dataVolumeTemplates'] = [
            {
                "metadata": {"name": new_dv_name},
                "spec": {
                    "source": {"pvc": {"name": source_pvc_name}},
                    "pvc": {
                        "accessModes": ["ReadWriteOnce"],
                        "resources": {"requests": {"storage": pvc_size}},
                        "storageClassName": "crc-csi-hostpath-provisioner",
                    },
                },
            }
        ]

        interfaces = (
            vm_obj.get('spec', {})
            .get('template', {})
            .get('spec', {})
            .get('domain', {})
            .get('devices', {})
            .get('interfaces', [])
        )
        for iface in interfaces:
            iface.pop('macAddress', None)

        logger.info(f"Creating VM '{new_vm_name}' from cloned PVC '{new_dv_name}'.")
        #logger.info(f"VM Object: {vm_obj}")

        create_path = f"/apis/kubevirt.io/v1/namespaces/{namespace}/virtualmachines"
        try:
            self.do_request('POST', create_path, data=vm_obj)
            logging.info(f"VM '{new_vm_name}' created successfully with DataVolumeTemplate.")
            return True
        except Exception as e:
            logging.error(f"Error creating VM: {e}")
            return False

    def delete_vm(self, api_url: str, namespace: str, vm_name: str) -> bool:
        """
        Delete a VM by name.
        Returns True if the VM was deleted successfully, else False.
        """
        path = f"/apis/kubevirt.io/v1/namespaces/{namespace}/virtualmachines/{vm_name}"
        try:
            self.do_request('DELETE', path)
            logging.info(f"VM {vm_name} deleted successfully.")
            return True
        except Exception as e:
            logging.error(f"Error deleting VM {vm_name}: {e}")
            return False

    def wait_for_datavolume_clone_progress(
        self, api_url: str, namespace: str, datavolume_name: str, timeout: int = 3000, polling_interval: int = 5
    ) -> bool:
        """
        Wait for a DataVolume clone to complete.
        Returns True if the clone completed successfully, else False.
        """
        path = f"/apis/cdi.kubevirt.io/v1beta1/namespaces/{namespace}/datavolumes/{datavolume_name}"
        start = time.time()
        while time.time() - start < timeout:
            try:
                response = self.do_request('GET', path)
                status = response.get('status', {})
                phase = status.get('phase')
                progress = status.get('progress', 'N/A')
                logging.info(f"DataVolume {datavolume_name} status: {phase}, progress: {progress}")
                if phase == 'Succeeded':
                    logging.info(f"DataVolume {datavolume_name} clone completed")
                    return True
                elif phase == 'Failed':
                    logging.error(f"DataVolume {datavolume_name} clone failed")
                    return False
            except Exception as e:
                logging.error(f"Error querying DataVolume {datavolume_name}: {e}")
            time.sleep(polling_interval)
        logging.error(f"Timeout waiting for DataVolume {datavolume_name} clone")
        return False

    def start_vm(self, api_url: str, namespace: str, vm_name: str) -> bool:
        """
        Start a VM by name.
        Returns True if the VM was started successfully, else False.
        """

        # Get Vm info 
        path = f"/apis/kubevirt.io/v1/namespaces/{namespace}/virtualmachines/{vm_name}"
        try:
            vm_obj = self.do_request('GET', path)
        except Exception as e:
            logging.error(f"Could not get source VM: {e}")
            return False
        
        # Update runStrategy to Always
        vm_obj['spec']['runStrategy'] = 'Always'
        try:
            self.do_request('PUT', path, data=vm_obj)
            logging.info(f"VM {vm_name} will be started.")
            return True
        except Exception as e:
            logging.info(f"Error starting VM {vm_name}: {e}")
            return False 

    def stop_vm(self, api_url: str, namespace: str, vm_name: str) -> bool:
        """
        Stop a VM by name.
        Returns True if the VM was stopped successfully, else False.
        """
        # Get Vm info 
        path = f"/apis/kubevirt.io/v1/namespaces/{namespace}/virtualmachines/{vm_name}"
        try:
            vm_obj = self.do_request('GET', path)
        except Exception as e:
            logging.error(f"Could not get source VM: {e}")
            return False

        # Update runStrategy to Halted
        vm_obj['spec']['runStrategy'] = 'Halted'
        try:
            self.do_request('PUT', path, data=vm_obj)
            logging.info(f"VM {vm_name} will be stopped.")
            return True
        except Exception as e:
            logging.info(f"Error starting VM {vm_name}: {e}")
            return False 

    def copy_vm_same_size(
        self, api_url: str, namespace: str, source_vm_name: str, new_vm_name: str, storage_class: str
    ) -> None:
        """
        Copy a VM by name, creating a new VM with the same size.
        """
        source_pvc_name, vol_type = self.get_vm_pvc_or_dv_name(api_url, namespace, source_vm_name)  # type: ignore
        size = self.get_pvc_size(api_url, namespace, source_pvc_name)
        new_pvc_name = f"{new_vm_name}-disk"
        if self.clone_pvc_with_datavolume(
            api_url, namespace, source_pvc_name, new_pvc_name, storage_class, size
        ):
            self.create_vm_from_pvc(
                api_url, namespace, source_vm_name, new_vm_name, new_pvc_name, source_pvc_name
            )
        else:
            logging.error("Error cloning PVC")

    # @cached('test', consts.CACHE_VM_INFO_DURATION)
    def test(self) -> bool:
        # Simple test: try to enumerate VMs to check connectivity and authentication
        try:
            vm_url = f"{self.api_url}/apis/kubevirt.io/v1/namespaces/{self.namespace}/virtualmachines"
            headers = {'Authorization': f'Bearer {self.get_token()}', 'Accept': 'application/json'}
            response = requests.get(vm_url, headers=headers, verify=self._verify_ssl, timeout=self._timeout)
            response.raise_for_status()
            logger.debug('Successfully enumerated VMs for test')
            return True
        except Exception as e:
            logger.error(f"Error testing Openshift by enumerating VMs: {e}")
            raise exceptions.OpenshiftConnectionError(str(e)) from e
            return False

    def enumerate_vms(self) -> collections.abc.Iterator[types.VM]:
        """
        Fetch all VMs from KubeVirt API in the current namespace as VMDefinition objects using do_request.
        """
        response = self.do_request('GET', f'/apis/kubevirt.io/v1/namespaces/{self.namespace}/virtualmachines')
        vms = response.get('items', [])
        yield from (types.VM.from_dict(vm) for vm in vms)

    @cached('vms', consts.CACHE_INFO_DURATION)
    def list_vms(self) -> list[types.VM]:
        """
        List all VMs in the current namespace as VMDefinition objects.
        """
        return list(self.enumerate_vms())

    @cached('vm_info', consts.CACHE_VM_INFO_DURATION)
    def get_vm_info(self, vm_name: str, force: bool = False) -> types.VM | None:
        """
        Get a specific VM by name in the current namespace.
        Returns the VM dict if found, else None.
        """
        return self.get_vm_info_by_name(vm_name)

    @cached('vm_instance_info', consts.CACHE_VM_INFO_DURATION)
    def get_vm_instance_info(self, vm_name: str) -> types.VMInstance | None:
        """
        Get a specific VM Instance by name in the current namespace.
        Returns the VM Instance info if found, else None.
        """
        return self.get_vm_instance_info_by_name(vm_name)

    def start_vm_instance(self, vm_name: str) -> bool:
        """
        Start a specific VM by name.
        Returns True if started successfully, False otherwise.
        """
        return self.start_vm(self.api_url, self.namespace, vm_name)

    def stop_vm_instance(self, vm_name: str) -> bool:
        """
        Stop a specific VM by name.
        Returns True if stopped successfully, False otherwise.
        """
        return self.stop_vm(self.api_url, self.namespace, vm_name)

    def delete_vm_instance(self, vm_name: str) -> bool:
        """
        Delete a specific VM by name.
        Returns True if deleted successfully, False otherwise.
        """
        path = f"/apis/kubevirt.io/v1/namespaces/{self.namespace}/virtualmachines/{vm_name}"
        try:
            self.do_request('DELETE', path)
            return True
        except Exception as e:
            logging.error(f"Error deleting VM: {e}")
            return False<|MERGE_RESOLUTION|>--- conflicted
+++ resolved
@@ -114,18 +114,6 @@
         )
         return session
 
-    def connect(self, force: bool = False) -> requests.Session:
-        # For testing, always use the fixed token
-        session = self._session = security.secure_requests_session(verify=self._verify_ssl)
-        session.headers.update(
-            {
-                'Accept': 'application/json',
-                'Content-Type': 'application/json',
-                'Authorization': f'Bearer {self.get_token()}',
-            }
-        )
-        return session
-
     def get_api_url(self, path: str, *parameters: tuple[str, str]) -> str:
         url = self.api_url + path
         if parameters:
@@ -320,17 +308,10 @@
                     logging.info("  %s: %s - %s", ctype, cstatus, cmsg)
                 if phase == 'Succeeded':
                     logging.info("Clone '%s' completed successfully!", clone_name)
-<<<<<<< HEAD
                     break
                 elif phase == 'Failed':
                     logging.error("Clone '%s' failed!", clone_name)
                     break
-=======
-                    break
-                elif phase == 'Failed':
-                    logging.error("Clone '%s' failed!", clone_name)
-                    break
->>>>>>> 5c3d7281
             except exceptions.OpenshiftNotFoundError:
                 logging.warning("Clone resource '%s' not found. May have been cleaned up.", clone_name)
                 break
