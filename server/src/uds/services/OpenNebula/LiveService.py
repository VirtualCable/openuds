--- conflicted
+++ resolved
@@ -40,7 +40,7 @@
 
 import logging
 
-__updated__ = '2018-03-16'
+__updated__ = '2017-03-28'
 
 logger = logging.getLogger(__name__)
 
@@ -112,7 +112,7 @@
         label=_('Machine Names'),
         rdonly=False,
         order=111,
-        tooltip='Base name for clones from this machine',
+        tooltip=_('Base name for clones from this machine'),
         tab=_('Machine'),
         required=True
     )
@@ -235,13 +235,8 @@
         return self.parent().startMachine(machineId)
 
     def stopMachine(self, machineId):
-<<<<<<< HEAD
         """
         Tries to start a machine. No check is done, it is simply requested to OpenNebula
-=======
-        '''
-        Tries to stop a machine. No check is done, it is simply requested to OpenNebula
->>>>>>> 4641fde0
 
         Args:
             machineId: Id of the machine
@@ -251,13 +246,8 @@
         return self.parent().stopMachine(machineId)
 
     def suspendMachine(self, machineId):
-<<<<<<< HEAD
         """
         Tries to start a machine. No check is done, it is simply requested to OpenNebula
-=======
-        '''
-        Tries to suspend machine. No check is done, it is simply requested to OpenNebula
->>>>>>> 4641fde0
 
         Args:
             machineId: Id of the machine
