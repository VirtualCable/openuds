# -*- coding: utf-8 -*-

#
# Copyright (c) 2012 Virtual Cable S.L.
# All rights reserved.
#
# Redistribution and use in source and binary forms, with or without modification,
# are permitted provided that the following conditions are met:
#
#    * Redistributions of source code must retain the above copyright notice,
#      this list of conditions and the following disclaimer.
#    * Redistributions in binary form must reproduce the above copyright notice,
#      this list of conditions and the following disclaimer in the documentation
#      and/or other materials provided with the distribution.
#    * Neither the name of Virtual Cable S.L. nor the names of its contributors
#      may be used to endorse or promote products derived from this software
#      without specific prior written permission.
#
# THIS SOFTWARE IS PROVIDED BY THE COPYRIGHT HOLDERS AND CONTRIBUTORS "AS IS"
# AND ANY EXPRESS OR IMPLIED WARRANTIES, INCLUDING, BUT NOT LIMITED TO, THE
# IMPLIED WARRANTIES OF MERCHANTABILITY AND FITNESS FOR A PARTICULAR PURPOSE ARE
# DISCLAIMED. IN NO EVENT SHALL THE COPYRIGHT HOLDER OR CONTRIBUTORS BE LIABLE
# FOR ANY DIRECT, INDIRECT, INCIDENTAL, SPECIAL, EXEMPLARY, OR CONSEQUENTIAL
# DAMAGES (INCLUDING, BUT NOT LIMITED TO, PROCUREMENT OF SUBSTITUTE GOODS OR
# SERVICES; LOSS OF USE, DATA, OR PROFITS; OR BUSINESS INTERRUPTION) HOWEVER
# CAUSED AND ON ANY THEORY OF LIABILITY, WHETHER IN CONTRACT, STRICT LIABILITY,
# OR TORT (INCLUDING NEGLIGENCE OR OTHERWISE) ARISING IN ANY WAY OUT OF THE USE
# OF THIS SOFTWARE, EVEN IF ADVISED OF THE POSSIBILITY OF SUCH DAMAGE.

"""
.. moduleauthor:: Adolfo Gómez, dkmaster at dkmon dot com
"""

from __future__ import unicode_literals

from uds.core.services import UserDeployment
from uds.core.util.State import State
from uds.core.util import log

from uds.services.Xen.xen_client import XenPowerState

import pickle
import logging
import six

logger = logging.getLogger(__name__)

opCreate, opStart, opStop, opSuspend, opRemove, opWait, opError, opFinish, opRetry, opConfigure, opProvision, opWaitSuspend = range(12)

NO_MORE_NAMES = 'NO-NAME-ERROR'


class XenLinkedDeployment(UserDeployment):
    """
    This class generates the user consumable elements of the service tree.

    After creating at administration interface an Deployed Service, UDS will
    create consumable services for users using UserDeployment class as
    provider of this elements.

    The logic for managing ovirt deployments (user machines in this case) is here.

    """

    # : Recheck every six seconds by default (for task methods)
    suggestedTime = 7

    def initialize(self):
        self._name = ''
        self._ip = ''
        self._mac = ''
        self._vmid = ''
        self._reason = ''
        self._task = ''
        self._queue = []

    # Serializable needed methods
    def marshal(self):
        """
        Does nothing right here, we will use envoronment storage in this sample
        """
        return six.b('\1').join([
            six.b('v1'),
            self._name.encode('utf8'),
            self._ip.encode('utf8'),
            self._mac.encode('utf8'),
            self._vmid.encode('utf8'),
            self._reason.encode('utf8'),
            pickle.dumps(self._queue, protocol=0),
            self._task.encode('utf8')
        ])

    def unmarshal(self, str_):
        """
        Does nothing here also, all data are keeped at environment storage
        """
        vals = str_.split(six.b('\1'))
        if vals[0] == six.b('v1'):
            self._name = vals[1].decode('utf8')
            self._ip = vals[2].decode('utf8')
            self._mac = vals[3].decode('utf8')
            self._vmid = vals[4].decode('utf8')
            self._reason = vals[5].decode('utf8')
            self._queue = pickle.loads(vals[6])
            self._task = vals[7].decode('utf8')

    def getName(self):
        """
        We override this to return a name to display. Default inplementation
        (in base class), returns getUniqueIde() value
        This name will help user to identify elements, and is only used
        at administration interface.

        We will use here the environment name provided generator to generate
        a name for this element.

        The namaGenerator need two params, the base name and a length for a
        numeric incremental part for generating unique names. This are unique for
        all UDS names generations, that is, UDS will not generate this name again
        until this name is freed, or object is removed, what makes its environment
        to also get removed, that makes all uniques ids (names and macs right now)
        to also get released.

        Every time get method of a generator gets called, the generator creates
        a new unique name, so we keep the first generated name cached and don't
        generate more names. (Generator are simple utility classes)
        """
        if self._name == '':
            try:
                self._name = self.nameGenerator().get(self.service().getBaseName(), self.service().getLenName())
            except KeyError:
                return NO_MORE_NAMES
        return self._name

    def setIp(self, ip):
        """
        In our case, there is no OS manager associated with this, so this method
        will never get called, but we put here as sample.

        Whenever an os manager actor notifies the broker the state of the service
        (mainly machines), the implementation of that os manager can (an probably will)
        need to notify the IP of the deployed service. Remember that UDS treats with
        IP services, so will probable needed in every service that you will create.
        :note: This IP is the IP of the "consumed service", so the transport can
               access it.
        """
        logger.debug('Setting IP to %s' % ip)
        self._ip = ip

    def getUniqueId(self):
        """
        Return and unique identifier for this service.
        In our case, we will generate a mac name, that can be also as sample
        of 'mac' generator use, and probably will get used something like this
        at some services.

        The get method of a mac generator takes one param, that is the mac range
        to use to get an unused mac.
        """
        if self._mac == '':
            self._mac = self.macGenerator().get(self.service().getMacRange())
        return self._mac

    def getIp(self):
        """
        We need to implement this method, so we can return the IP for transports
        use. If no IP is known for this service, this must return None

        If our sample do not returns an IP, IP transport will never work with
        this service. Remember in real cases to return a valid IP address if
        the service is accesible and you alredy know that (for example, because
        the IP has been assigend via setIp by an os manager) or because
        you get it for some other method.

        Storage returns None if key is not stored.

        :note: Keeping the IP address is responsibility of the User Deployment.
               Every time the core needs to provide the service to the user, or
               show the IP to the administrator, this method will get called

        """
        return self._ip

    def setReady(self):
        """
        The method is invoked whenever a machine is provided to an user, right
        before presenting it (via transport rendering) to the user.
        """
        try:
            state = self.service().getVMPowerState(self._vmid)

            if state != XenPowerState.running:
                self._queue = [opStart, opFinish]
                return self.__executeQueue()
        except:
            return self.__error('Machine is not available anymore')

        return State.FINISHED

<<<<<<< HEAD
=======
    def reset(self):
        if self._vmid != '':
            self.service().resetVM(self._vmid)  # Reset in sync

>>>>>>> 4641fde0
    def notifyReadyFromOsManager(self, data):
        # Here we will check for suspending the VM (when full ready)
        logger.debug('Checking if cache 2 for {0}'.format(self._name))
        if self.__getCurrentOp() == opWait:
            logger.debug('Machine is ready. Moving to level 2')
            self.__popCurrentOp()  # Remove current state
            return self.__executeQueue()
        # Do not need to go to level 2 (opWait is in fact "waiting for moving machine to cache level 2)
        return State.FINISHED

    def deployForUser(self, user):
        """
        Deploys an service instance for an user.
        """
        logger.debug('Deploying for user')
        self.__initQueueForDeploy(False)
        return self.__executeQueue()

    def deployForCache(self, cacheLevel):
        """
        Deploys an service instance for cache
        """
        self.__initQueueForDeploy(cacheLevel == self.L2_CACHE)
        return self.__executeQueue()

    def __initQueueForDeploy(self, forLevel2=False):

        if forLevel2 is False:
            self._queue = [opCreate, opConfigure, opProvision, opStart, opFinish]
        else:
            self._queue = [opCreate, opConfigure, opProvision, opStart, opWait, opWaitSuspend, opSuspend, opFinish]

    def __getCurrentOp(self):
        if len(self._queue) == 0:
            return opFinish

        return self._queue[0]

    def __popCurrentOp(self):
        if len(self._queue) == 0:
            return opFinish

        res = self._queue.pop(0)
        return res

    def __pushFrontOp(self, op):
        self._queue.insert(0, op)

    def __pushBackOp(self, op):
        self._queue.append(op)

    def __error(self, reason):
        """
        Internal method to set object as error state

        Returns:
            State.ERROR, so we can do "return self.__error(reason)"
        """
        logger.debug('Setting error state, reason: {0}'.format(reason))
        self.doLog(log.ERROR, reason)

        if self._vmid != '':  # Powers off
            try:
                state = self.service().getVMPowerState(self._vmid)
                if state in (XenPowerState.running, XenPowerState.paused, XenPowerState.suspended):
                    self.service().stopVM(self._vmid, False)  # In sync mode
                    self.service().removeVM(self._vmid)
            except:
                logger.debug('Can\t set machine state to stopped')

        self._queue = [opError]
        self._reason = str(reason)
        return State.ERROR

    def __executeQueue(self):
        self.__debug('executeQueue')
        op = self.__getCurrentOp()

        if op == opError:
            return State.ERROR

        if op == opFinish:
            return State.FINISHED

        fncs = {
            opCreate: self.__create,
            opRetry: self.__retry,
            opStart: self.__startMachine,
            opStop: self.__stopMachine,
            opWaitSuspend: self.__waitSuspend,
            opSuspend: self.__suspendMachine,
            opWait: self.__wait,
            opRemove: self.__remove,
            opConfigure: self.__configure,
            opProvision: self.__provision
        }

        try:
            execFnc = fncs.get(op, None)

            if execFnc is None:
                return self.__error('Unknown operation found at execution queue ({0})'.format(op))

            execFnc()

            return State.RUNNING
        except Exception as e:
            return self.__error(e)

    # Queue execution methods
    def __retry(self):
        """
        Used to retry an operation
        In fact, this will not be never invoked, unless we push it twice, because
        checkState method will "pop" first item when a check operation returns State.FINISHED

        At executeQueue this return value will be ignored, and it will only be used at checkState
        """
        return State.FINISHED

    def __wait(self):
        """
        Executes opWait, it simply waits something "external" to end
        """
        return State.RUNNING

    def __create(self):
        """
        Deploys a machine from template for user/cache
        """
        templateId = self.publication().getTemplateId()
        name = self.getName()
        if name == NO_MORE_NAMES:
            raise Exception('No more names available for this service. (Increase digits for this service to fix)')

        name = 'UDS service ' + self.service().sanitizeVmName(name)  # oVirt don't let us to create machines with more than 15 chars!!!
        comments = 'UDS Linked clone'

        self._task = self.service().startDeployFromTemplate(name, comments, templateId)
        if self._task is None:
            raise Exception('Can\'t create machine')

    def __remove(self):
        """
        Removes a machine from system
        """
        state = self.service().getVMPowerState(self._vmid)

        if state not in(XenPowerState.halted, XenPowerState.suspended):
            self.__pushFrontOp(opStop)
            self.__executeQueue()
        else:
            self.service().removeVM(self._vmid)

    def __startMachine(self):
        """
        Powers on the machine
        """
        task = self.service().startVM(self._vmid)

        if task is not None:
            self._task = task
        else:
            self._task = ''

    def __stopMachine(self):
        """
        Powers off the machine
        """
        task = self.service().stopVM(self._vmid)

        if task is not None:
            self._task = task
        else:
            self._task = ''

    def __waitSuspend(self):
        """
        Before suspending, wait for machine to have the SUSPEND feature
        """
        self.task = ''

    def __suspendMachine(self):
        """
        Suspends the machine
        """
        task = self.service().suspendVM(self._vmid)

        if task is not None:
            self._task = task
        else:
            self._task = ''

    def __configure(self):
        """
        Provisions machine & changes the mac of the indicated nic
        """
        self.service().configureVM(self._vmid, self.getUniqueId())

    def __provision(self):
        """
        Makes machine usable on Xen
        """
        self.service().provisionVM(self._vmid, False)  # Let's try this in "sync" mode, this must be fast enough

    # Check methods
    def __checkCreate(self):
        """
        Checks the state of a deploy for an user or cache
        """
        state = self.service().checkTaskFinished(self._task)
        if state[0]:  # Finished
            self._vmid = state[1]
            return State.FINISHED

        return State.RUNNING

    def __checkStart(self):
        """
        Checks if machine has started
        """
        if self.service().checkTaskFinished(self._task)[0]:
            return State.FINISHED
        return State.RUNNING

    def __checkStop(self):
        """
        Checks if machine has stoped
        """
        if self.service().checkTaskFinished(self._task)[0]:
            return State.FINISHED
        return State.RUNNING

    def __checkWaitSuspend(self):
        if self.service().canSuspendVM(self._vmid) is True:
            return State.FINISHED

        return State.RUNNING

    def __checkSuspend(self):
        """
        Check if the machine has suspended
        """
        if self.service().checkTaskFinished(self._task)[0]:
            return State.FINISHED
        return State.RUNNING

    def __checkRemoved(self):
        """
        Checks if a machine has been removed
        """
        return State.FINISHED

    def __checkConfigure(self):
        """
        Checks if change mac operation has finished.

        Changing nic configuration es 1-step operation, so when we check it here, it is already done
        """
        return State.FINISHED

    def __checkProvision(self):
        return State.FINISHED

    def checkState(self):
        """
        Check what operation is going on, and acts acordly to it
        """
        self.__debug('checkState')
        op = self.__getCurrentOp()

        if op == opError:
            return State.ERROR

        if op == opFinish:
            return State.FINISHED

        fncs = {
            opCreate: self.__checkCreate,
            opRetry: self.__retry,
            opWait: self.__wait,
            opStart: self.__checkStart,
            opStop: self.__checkStop,
            opWaitSuspend: self.__checkWaitSuspend,
            opSuspend: self.__checkSuspend,
            opRemove: self.__checkRemoved,
            opConfigure: self.__checkConfigure,
            opProvision: self.__checkProvision
        }

        try:
            chkFnc = fncs.get(op, None)

            if chkFnc is None:
                return self.__error('Unknown operation found at check queue ({0})'.format(op))

            state = chkFnc()
            if state == State.FINISHED:
                self.__popCurrentOp()  # Remove runing op
                return self.__executeQueue()

            return state
        except Exception as e:
            return self.__error(e)

    def finish(self):
        """
        Invoked when the core notices that the deployment of a service has finished.
        (No matter wether it is for cache or for an user)
        """
        self.__debug('finish')
        pass

    def assignToUser(self, user):
        """
        This method is invoked whenever a cache item gets assigned to an user.
        This gives the User Deployment an oportunity to do whatever actions
        are required so the service puts at a correct state for using by a service.
        """
        pass

    def moveToCache(self, newLevel):
        """
        Moves machines between cache levels
        """
        if opRemove in self._queue:
            return State.RUNNING

        if newLevel == self.L1_CACHE:
            self._queue = [opStart, opFinish]
        else:
            self._queue = [opStart, opSuspend, opFinish]

        return self.__executeQueue()

    def userLoggedIn(self, user):
        """
        This method must be available so os managers can invoke it whenever
        an user get logged into a service.

        The user provided is just an string, that is provided by actor.
        """
        # We store the value at storage, but never get used, just an example
        pass

    def userLoggedOut(self, user):
        """
        This method must be available so os managers can invoke it whenever
        an user get logged out if a service.

        The user provided is just an string, that is provided by actor.
        """
        pass

    def reasonOfError(self):
        """
        Returns the reason of the error.

        Remember that the class is responsible of returning this whenever asked
        for it, and it will be asked everytime it's needed to be shown to the
        user (when the administation asks for it).
        """
        return self._reason

    def destroy(self):
        """
        Invoked for destroying a deployed service
        """
        self.__debug('destroy')
        # If executing something, wait until finished to remove it
        # We simply replace the execution queue
        op = self.__getCurrentOp()

        if op == opError:
            return State.FINISHED

        if op == opFinish or op == opWait:
            self._queue = [opStop, opRemove, opFinish]
            return self.__executeQueue()

        self._queue = [op, opStop, opRemove, opFinish]
        # Do not execute anything.here, just continue normally
        return State.RUNNING

    def cancel(self):
        """
        This is a task method. As that, the excepted return values are
        State values RUNNING, FINISHED or ERROR.

        This can be invoked directly by an administration or by the clean up
        of the deployed service (indirectly).
        When administrator requests it, the cancel is "delayed" and not
        invoked directly.
        """
        return self.destroy()

    @staticmethod
    def __op2str(op):
        return {
            opCreate: 'create',
            opStart: 'start',
            opStop: 'stop',
            opWaitSuspend: 'wait-suspend',
            opSuspend: 'suspend',
            opRemove: 'remove',
            opWait: 'wait',
            opError: 'error',
            opFinish: 'finish',
            opRetry: 'retry',
            opConfigure: 'configuring',
            opProvision: 'provisioning'
        }.get(op, '????')

    def __debug(self, txt):
        logger.debug('_name {0}: {1}'.format(txt, self._name))
        logger.debug('_ip {0}: {1}'.format(txt, self._ip))
        logger.debug('_mac {0}: {1}'.format(txt, self._mac))
        logger.debug('_vmid {0}: {1}'.format(txt, self._vmid))
        logger.debug('Queue at {0}: {1}'.format(txt, [XenLinkedDeployment.__op2str(op) for op in self._queue]))<|MERGE_RESOLUTION|>--- conflicted
+++ resolved
@@ -197,13 +197,10 @@
 
         return State.FINISHED
 
-<<<<<<< HEAD
-=======
     def reset(self):
         if self._vmid != '':
             self.service().resetVM(self._vmid)  # Reset in sync
 
->>>>>>> 4641fde0
     def notifyReadyFromOsManager(self, data):
         # Here we will check for suspending the VM (when full ready)
         logger.debug('Checking if cache 2 for {0}'.format(self._name))
