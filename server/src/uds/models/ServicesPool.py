--- conflicted
+++ resolved
@@ -462,13 +462,8 @@
 
         Returns:
             A list of db records (userService) with cached user services
-<<<<<<< HEAD
         """
         return self.userServices.exclude(cache_level=0)
-=======
-        '''
-        return self.userServices.exclude(cache_level=0).filter(user=None)
->>>>>>> 66464df0
 
     def assignedUserServices(self):
         ':rtype uds.models.UserService.UserService'
