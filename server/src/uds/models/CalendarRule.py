# -*- coding: utf-8 -*-

#
# Copyright (c) 2016 Virtual Cable S.L.
# All rights reserved.
#
# Redistribution and use in source and binary forms, with or without modification,
# are permitted provided that the following conditions are met:
#
#    * Redistributions of source code must retain the above copyright notice,
#      this list of conditions and the following disclaimer.
#    * Redistributions in binary form must reproduce the above copyright notice,
#      this list of conditions and the following disclaimer in the documentation
#      and/or other materials provided with the distribution.
#    * Neither the name of Virtual Cable S.L. nor the names of its contributors
#      may be used to endorse or promote products derived from this software
#      without specific prior written permission.
#
# THIS SOFTWARE IS PROVIDED BY THE COPYRIGHT HOLDERS AND CONTRIBUTORS 'AS IS'
# AND ANY EXPRESS OR IMPLIED WARRANTIES, INCLUDING, BUT NOT LIMITED TO, THE
# IMPLIED WARRANTIES OF MERCHANTABILITY AND FITNESS FOR A PARTICULAR PURPOSE ARE
# DISCLAIMED. IN NO EVENT SHALL THE COPYRIGHT HOLDER OR CONTRIBUTORS BE LIABLE
# FOR ANY DIRECT, INDIRECT, INCIDENTAL, SPECIAL, EXEMPLARY, OR CONSEQUENTIAL
# DAMAGES (INCLUDING, BUT NOT LIMITED TO, PROCUREMENT OF SUBSTITUTE GOODS OR
# SERVICES; LOSS OF USE, DATA, OR PROFITS; OR BUSINESS INTERRUPTION) HOWEVER
# CAUSED AND ON ANY THEORY OF LIABILITY, WHETHER IN CONTRACT, STRICT LIABILITY,
# OR TORT (INCLUDING NEGLIGENCE OR OTHERWISE) ARISING IN ANY WAY OUT OF THE USE
# OF THIS SOFTWARE, EVEN IF ADVISED OF THE POSSIBILITY OF SUCH DAMAGE.

"""
.. moduleauthor:: Adolfo Gómez, dkmaster at dkmon dot com
"""

from __future__ import unicode_literals

<<<<<<< HEAD
=======
__updated__ = '2017-11-06'

>>>>>>> 417ddc6d
from django.db import models
from django.utils.encoding import python_2_unicode_compatible
from django.utils.translation import ugettext_lazy as _, ugettext
from dateutil import rrule as rules

from .UUIDModel import UUIDModel
from .Calendar import Calendar
from .Util import getSqlDatetime

import datetime
import logging

logger = logging.getLogger(__name__)

WEEKDAYS = 'WEEKDAYS'

# Frequencies
freqs = (
    ('YEARLY', _('Yearly')),
    ('MONTHLY', _('Monthly')),
    ('WEEKLY', _('Weekly')),
    ('DAILY', _('Daily')),
    (WEEKDAYS, _('Weekdays'))
)

frq_to_rrl = {
    'YEARLY': rules.YEARLY,
    'MONTHLY': rules.MONTHLY,
    'WEEKLY': rules.WEEKLY,
    'DAILY': rules.DAILY,
}

frq_to_mins = {
    'YEARLY': 366 * 24 * 60,
    'MONTHLY': 31 * 24 * 60,
    'WEEKLY': 7 * 24 * 60,
    'DAILY': 24 * 60,
}

dunits = (
    ('MINUTES', _('Minutes')),
    ('HOURS', _('Hours')),
    ('DAYS', _('Days')),
    ('WEEKS', _('Weeks')),
)

dunit_to_mins = {
    'MINUTES': 1,
    'HOURS': 60,
    'DAYS': 60 * 24,
    'WEEKS': 60 * 24 * 7
}

weekdays = [rules.SU, rules.MO, rules.TU, rules.WE, rules.TH, rules.FR, rules.SA]


@python_2_unicode_compatible
class CalendarRule(UUIDModel):
    name = models.CharField(max_length=128)
    comments = models.CharField(max_length=256)

    start = models.DateTimeField()
    end = models.DateField(null=True, blank=True)
    frequency = models.CharField(choices=freqs, max_length=32)
    interval = models.IntegerField(default=1)  # If interval is for WEEKDAYS, every bit means a day of week (bit 0 = SUN, 1 = MON, ...)
    duration = models.IntegerField(default=0)  # Duration in minutes
    duration_unit = models.CharField(choices=dunits, default='MINUTES', max_length=32)

    calendar = models.ForeignKey(Calendar, related_name='rules')

    class Meta:
        """
        Meta class to declare db table
        """
        db_table = 'uds_calendar_rules'
        app_label = 'uds'

    def as_rrule(self):
        if self.interval == 0:  # Fix 0 intervals
            self.interval = 1

        if self.frequency == WEEKDAYS:
            dw = []
            l = self.interval
            for i in range(7):
                if l & 1 == 1:
                    dw.append(weekdays[i])
                l >>= 1
            return rules.rrule(rules.DAILY, byweekday=dw, dtstart=self.start)
        else:
            return rules.rrule(frq_to_rrl[self.frequency], interval=self.interval, dtstart=self.start)

    def as_rrule_end(self):
        if self.frequency == WEEKDAYS:
            dw = []
            l = self.interval
            for i in range(7):
                if l & 1 == 1:
                    dw.append(weekdays[i])
                l >>= 1
            return rules.rrule(rules.DAILY, byweekday=dw, dtstart=self.start + datetime.timedelta(minutes=self.duration_as_minutes))
        else:
            return rules.rrule(frq_to_rrl[self.frequency], interval=self.interval, dtstart=self.start + datetime.timedelta(minutes=self.duration_as_minutes))

    @property
    def frequency_as_minutes(self):
        if self.frequency != WEEKDAYS:
            return frq_to_mins.get(self.frequency, 0) * self.interval
        else:
            return 7 * 24 * 60

    @property
    def duration_as_minutes(self):
        return dunit_to_mins.get(self.duration_unit, 1) * self.duration

    def save(self, *args, **kwargs):
        logger.debug('Saving...')
        self.calendar.modified = getSqlDatetime()

        res = UUIDModel.save(self, *args, **kwargs)
        self.calendar.save()
        return res

    def __str__(self):
        return 'Rule {0}: {1}-{2}, {3}, Interval: {4}, duration: {5}'.format(self.name, self.start, self.end, self.frequency, self.interval, self.duration)<|MERGE_RESOLUTION|>--- conflicted
+++ resolved
@@ -33,11 +33,6 @@
 
 from __future__ import unicode_literals
 
-<<<<<<< HEAD
-=======
-__updated__ = '2017-11-06'
-
->>>>>>> 417ddc6d
 from django.db import models
 from django.utils.encoding import python_2_unicode_compatible
 from django.utils.translation import ugettext_lazy as _, ugettext
