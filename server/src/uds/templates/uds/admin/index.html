--- conflicted
+++ resolved
@@ -167,8 +167,8 @@
                 $('.side-nav > ul > li.dropdown').removeClass('open');
                 showHideTooltip();
               },
-              timeout: 50, // 200,
-              interval: 60 // 500
+              timeout: 50,
+              interval: 50
             });
 
             // set default error function
@@ -202,12 +202,9 @@
         {% js_template 'services_pool_groups' %}
         {% js_template 'pool_access_default' %}
         {% js_template 'pool_add_access' %}
-<<<<<<< HEAD
         {% js_template 'pool_add_action' %}
-=======
         {% js_template 'pool_add_group' %}
         {% js_template 'pool_edit_assigned' %}
->>>>>>> 8384a436
         {% js_template 'configuration' %}
         {% js_template 'gallery' %}
         {% js_template 'permissions' %}
