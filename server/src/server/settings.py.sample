--- conflicted
+++ resolved
@@ -23,11 +23,7 @@
 DEBUG = True
 
 # USE_X_FORWARDED_HOST = True
-<<<<<<< HEAD
-SECURE_PROXY_SSL_HEADER = ('HTTP_X_FORWARDED_PROTOCOL', 'https')  # For testing behind a reverse proxy
-=======
 SECURE_PROXY_SSL_HEADER = ('HTTP_X_FORWARDED_PROTO', 'https')  # For testing begind a reverse proxy
->>>>>>> 22a7e233
 
 DATABASES = {
     'default': {
@@ -250,6 +246,9 @@
 LOGLEVEL = DEBUG and 'DEBUG' or 'INFO'
 ROTATINGSIZE = 32 * 1024 * 1024  # 32 Megabytes before rotating files
 
+# Tests runner is default tests runner
+TEST_RUNNER = 'django.test.runner.DiscoverRunner'
+
 LOGGING = {
     'version': 1,
     'disable_existing_loggers': True,
