--- conflicted
+++ resolved
@@ -9,18 +9,13 @@
 import django
 import django.conf.global_settings as DEFAULT_SETTINGS
 
-# Related to shell plus
-NOTEBOOK_ARGUMENTS = [
-    '--ip=172.27.0.1',
-    '--port=8888',
-]
-
 # calculated paths for django and the site
 # used as starting points for various other paths
 DJANGO_ROOT = os.path.dirname(os.path.realpath(django.__file__))
 BASE_DIR = '/'.join(os.path.dirname(os.path.abspath(__file__)).split('/')[:-1])  # If used 'relpath' instead of abspath, returns path of "enterprise" instead of "openuds"
 
 DEBUG = True
+TEMPLATE_DEBUG = DEBUG
 
 # USE_X_FORWARDED_HOST = True
 SECURE_PROXY_SSL_HEADER = ('HTTP_X_FORWARDED_PROTO', 'https')  # For testing begind a reverse proxy
@@ -30,19 +25,17 @@
         'ENGINE': 'django.db.backends.mysql',  # Add 'postgresql_psycopg2', 'postgresql', 'mysql', 'sqlite3' or 'oracle'.
         'OPTIONS': {
             'init_command': 'SET default_storage_engine=INNODB; SET SESSION TRANSACTION ISOLATION LEVEL READ COMMITTED;',
+            # 'init_command': 'SET storage_engine=INNODB, SESSION TRANSACTION ISOLATION LEVEL READ COMMITTED',
             # 'init_command': 'SET storage_engine=MYISAM, SESSION TRANSACTION ISOLATION LEVEL READ COMMITTED',
         },
-        # 'STORAGE_ENGINE': 'INNODB',
-        'NAME': 'DBUDS',  # Or path to database file if using sqlit00e3.
-        # 'NAME': 'dbuds2_test',  # For creating tests
-        'USER': 'DBUDS',  # Not used with sqlite3.
-        'PASSWORD': 'PASSWR',  # Not used with sqlite3.
-        'HOST': 'SERVER',  # Set to empty string for localhost. Not used with sqlite3.
-        'PORT': '3306',  # Set to empty string for default. Not used with sqlite3.
-        'CONN_MAX_AGE': 60,  # Disable DB Pooling on development enviromnet
+        'NAME': 'dbuds',                      # Or path to database file if using sqlite3.
+        'USER': 'dbuds',                      # Not used with sqlite3.
+        'PASSWORD': 'PASSWOR',                  # Not used with sqlite3.
+        'HOST': 'localhost',                      # Set to empty string for localhost. Not used with sqlite3.
+        'PORT': '3306',                      # Set to empty string for default. Not used with sqlite3.
+	    # 'CONN_MAX_AGE': 600,		     # Enable DB Pooling, 10 minutes max connection duration
     }
 }
-
 ALLOWED_HOSTS = '*'
 
 # Local time zone for this installation. Choices can be found here:
@@ -152,6 +145,12 @@
 # This is a very long string, an RSA KEY (this can be changed, but if u loose it, all encription will be lost)
 RSA_KEY = '-----BEGIN RSA PRIVATE KEY-----\nMIICXgIBAAKBgQC0qe1GlriQbHFYdKYRPBFDSS8Ne/TEKI2mtPKJf36XZTy6rIyH\nvUpT1gMScVjHjOISLNJQqktyv0G+ZGzLDmfkCUBev6JBlFwNeX3Dv/97Q0BsEzJX\noYHiDANUkuB30ukmGvG0sg1v4ccl+xs2Su6pFSc5bGINBcQ5tO0ZI6Q1nQIDAQAB\nAoGBAKA7Octqb+T/mQOX6ZXNjY38wXOXJb44LXHWeGnEnvUNf/Aci0L0epCidfUM\nfG33oKX4BMwwTVxHDrsa/HaXn0FZtbQeBVywZqMqWpkfL/Ho8XJ8Rsq8OfElrwek\nOCPXgxMzQYxoNHw8V97k5qhfupQ+h878BseN367xSyQ8plahAkEAuPgAi6aobwZ5\nFZhx/+6rmQ8sM8FOuzzm6bclrvfuRAUFa9+kMM2K48NAneAtLPphofqI8wDPCYgQ\nTl7O96GXVQJBAPoKtWIMuBHJXKCdUNOISmeEvEzJMPKduvyqnUYv17tM0JTV0uzO\nuDpJoNIwVPq5c3LJaORKeCZnt3dBrdH1FSkCQQC3DK+1hIvhvB0uUvxWlIL7aTmM\nSny47Y9zsc04N6JzbCiuVdeueGs/9eXHl6f9gBgI7eCD48QAocfJVygphqA1AkEA\nrvzZjcIK+9+pJHqUO0XxlFrPkQloaRK77uHUaW9IEjui6dZu4+2T/q7SjubmQgWR\nZy7Pap03UuFZA2wCoqJbaQJAUG0FVrnyUORUnMQvdDjAWps2sXoPvA8sbQY1W8dh\nR2k4TCFl2wD7LutvsdgdkiH0gWdh5tc1c4dRmSX1eQ27nA==\n-----END RSA PRIVATE KEY-----'
 
+# List of callables that know how to import templates from various sources.
+TEMPLATE_LOADERS = (
+    'django.template.loaders.filesystem.Loader',
+    'django.template.loaders.app_directories.Loader',
+#     'django.template.loaders.eggs.Loader',
+)
 
 TEMPLATES = [
     {
@@ -188,14 +187,7 @@
     'django.middleware.security.SecurityMiddleware',
     'uds.core.util.request.GlobalRequestMiddleware',
     'uds.core.util.middleware.XUACompatibleMiddleware',
-<<<<<<< HEAD
-    'uds.plugins.enterprise.middleware.Middleware',
-]
-=======
-    'uds.core.util.middleware.RedirectMiddleware',
-    'django.middleware.clickjacking.XFrameOptionsMiddleware',
-)
->>>>>>> 2521f41e
+)
 
 SESSION_EXPIRE_AT_BROWSER_CLOSE = True
 
@@ -213,7 +205,6 @@
     'django.contrib.sessions',
     'django.contrib.messages',
     'django.contrib.staticfiles',
-    'django_extensions',
     'compressor',
     'uds',
 )
@@ -221,11 +212,8 @@
 # Compressor settings (for css/js)
 COMPRESS_ENABLED = not DEBUG
 COMPRESS_OUTPUT_DIR = 'cache'
-COMPRESS_CACHE_BACKEND = 'default'  # 'memory'
-COMPRESS_STORAGE = 'uds.core.util.FileStorage.CompressorFileStorage'
 COMPRESS_PRECOMPILERS = (
-    ('text/coffeescript', 'coffee --compile --stdio'),  # Original, unchanged
-#    ('text/coffeescript', 'coffee --compile -p {infile} | babel --blacklist strict -o {outfile}'),  # Allows use of generators, etc.. on unsupported browers
+    ('text/coffeescript', 'coffee --compile --stdio'),
     ('text/less', 'lessc {infile} {outfile}'),
     ('text/x-sass', 'sass {infile} {outfile}'),
     ('text/x-scss', 'sass --scss {infile} {outfile}'),
@@ -234,11 +222,11 @@
 )
 if DEBUG:
     COMPRESS_DEBUG_TOGGLE = 'debug'
-#
+#   
 # Enable this if you need to allow round robin load balancing of web server
 # This is so because we need to share the files between servers
 # Another options is put /var/server/static on a shared nfs forder for all servers
-#
+#   
 # COMPRESS_STORAGE = 'uds.core.util.FileStorage.CompressorFileStorage'
 
 # See http://docs.djangoproject.com/en/dev/topics/logging for
