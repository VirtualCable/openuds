--- conflicted
+++ resolved
@@ -83,13 +83,8 @@
     check_certificate: bool
     keep_listening: bool
     current_connections: int
-<<<<<<< HEAD
     status: ForwardState
     initial_payload: typing.Optional[bytes]
-=======
-    status: int
-    initial_payload: PayLoadType
->>>>>>> 8891da59
 
     address_family = socket.AF_INET
 
@@ -101,13 +96,9 @@
         local_port: int = 0,
         check_certificate: bool = True,
         keep_listening: bool = False,
-<<<<<<< HEAD
         initial_payload: typing.Optional[bytes] = None,
         ipv6_listen: bool = False,
         ipv6_remote: bool = False,
-=======
-        initial_payload: PayLoadType = None,
->>>>>>> 8891da59
     ) -> None:
         local_port = local_port or random.randrange(33000, 53000)
 
