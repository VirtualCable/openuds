<<<<<<< HEAD
udsclient3 (4.0.0) stable; urgency=medium

  * Upgraded to 4.0.0 release

 -- Adolfo Gómez García <agomez@virtualcable.es>  Mon, 5 Oct 2021 12:54:18 +0200
=======
udsclient3 (3.6.0) stable; urgency=medium

  * Upgraded to 3.6.0 release

 -- Adolfo Gómez García <agomez@virtualcable.es>  Fri, 1 Jul 2022 14:12:10 +0200
>>>>>>> fcdf599e

udsclient3 (3.5.0) stable; urgency=medium

  * Upgraded to 3.5.0 release

 -- Adolfo Gómez García <agomez@virtualcable.es>  Fri, 23 Oct 2020 08:12:10 +0200

udsclient3 (3.0.0) stable; urgency=medium

  * Upgraded to 3.0.0 release

 -- Adolfo Gómez García <agomez@virtualcable.es>  Wed, 27 Apr 2020 11:12:10 +0200

udsclient3 (2.2.1) stable; urgency=medium

  * Upgraded to 2.2.1 release

 -- Adolfo Gómez García <agomez@virtualcable.es>  Thu, 2 Oct 2018 12:44:12 +0200

udsclient3 (2.2.0) stable; urgency=medium

  * Updated release

 -- Adolfo Gómez García <agomez@virtualcable.es>  Thu, 27 Aug 2017 14:18:18 +0200

udsclient3 (2.1.0) stable; urgency=medium

  * Updated release

 -- Adolfo Gómez García <agomez@virtualcable.es>  Sun, 23 Oct 2016 21:12:23 +0200

udsclient3 (2.0.0) stable; urgency=medium

  * Release upgrade

 -- Adolfo Gómez García <agomez@virtualcable.es>  Tue, 01 Mar 2016 09:33:18 +0100

udsclient3 (1.9.1) stable; urgency=medium

  * Minor fixes & making version match UDS version

 -- Adolfo Gómez García <agomez@virtualcable.es>  Tue, 01 Mar 2016 03:02:37 +0100

udsclient3 (1.9.0) stable; urgency=medium

  * Minor fixes & making version match UDS version

 -- Adolfo Gómez García <agomez@virtualcable.es>  Tue, 05 May 2015 07:03:47 +0200

udsclient3 (1.7.5) stable; urgency=medium

  * Initial release.

 -- Adolfo Gómez García <agomez@virtualcable.es>  Fri, 10 Apr 2015 05:32:41 +0100<|MERGE_RESOLUTION|>--- conflicted
+++ resolved
@@ -1,16 +1,14 @@
-<<<<<<< HEAD
 udsclient3 (4.0.0) stable; urgency=medium
 
   * Upgraded to 4.0.0 release
 
- -- Adolfo Gómez García <agomez@virtualcable.es>  Mon, 5 Oct 2021 12:54:18 +0200
-=======
-udsclient3 (3.6.0) stable; urgency=medium
+ -- Adolfo Gómez García <agomez@virtualcable.es>  Fri, 1 Jul 2022 15:12:10 +0200
+
+udsclient3 (4.0.0) stable; urgency=medium
 
   * Upgraded to 3.6.0 release
 
  -- Adolfo Gómez García <agomez@virtualcable.es>  Fri, 1 Jul 2022 14:12:10 +0200
->>>>>>> fcdf599e
 
 udsclient3 (3.5.0) stable; urgency=medium
 
